--- conflicted
+++ resolved
@@ -11,13 +11,8 @@
 use crate::db::{mysql::MysqlDbPool, DbError, DbPool};
 use crate::settings::{Secrets, ServerLimits, Settings};
 use crate::web::handlers;
-<<<<<<< HEAD
 
 // The tests depend on the init_routes! macro, so this mod must come after it
-=======
-use crate::web::middleware;
-
->>>>>>> 9278c2fc
 #[cfg(test)]
 mod test;
 
@@ -35,86 +30,6 @@
     pub port: u16,
 }
 
-<<<<<<< HEAD
-=======
-pub fn build_app(state: ServerState) -> App<ServerState> {
-    App::with_state(state)
-        .prefix("/1.5")
-        .middleware(middleware::WeaveTimestamp)
-        .middleware(middleware::DbTransaction)
-        .middleware(middleware::PreConditionCheck)
-        .configure(|app| {
-            Cors::for_app(app)
-                .resource("/{uid}/info/collections", |r| {
-                    r.method(http::Method::GET).with(handlers::get_collections);
-                })
-                .resource("/{uid}/info/collection_counts", |r| {
-                    r.method(http::Method::GET)
-                        .with(handlers::get_collection_counts);
-                })
-                .resource("/{uid}/info/collection_usage", |r| {
-                    r.method(http::Method::GET)
-                        .with(handlers::get_collection_usage);
-                })
-                .resource("/{uid}/info/configuration", |r| {
-                    r.method(http::Method::GET)
-                        .with(handlers::get_configuration);
-                })
-                .resource("/{uid}/info/quota", |r| {
-                    r.method(http::Method::GET).with(handlers::get_quota);
-                })
-                .resource("/{uid}", |r| {
-                    r.method(http::Method::DELETE).with(handlers::delete_all);
-                })
-                .resource("/{uid}/storage", |r| {
-                    r.method(http::Method::DELETE).with(handlers::delete_all);
-                })
-                .resource("/{uid}/storage/{collection}", |r| {
-                    r.method(http::Method::DELETE)
-                        .with(handlers::delete_collection);
-                    r.method(http::Method::GET).with(handlers::get_collection);
-                    r.method(http::Method::POST).with(handlers::post_collection);
-                })
-                .resource("/{uid}/storage/{collection}/{bso}", |r| {
-                    r.method(http::Method::DELETE).with(handlers::delete_bso);
-                    r.method(http::Method::GET).with(handlers::get_bso);
-                    r.method(http::Method::PUT).with(handlers::put_bso);
-                })
-                .register()
-        })
-}
-
-pub fn build_dockerflow(state: ServerState) -> App<ServerState> {
-    App::with_state(state)
-        // Handle the resource that don't need to go through middleware
-        .resource("/__heartbeat__", |r| {
-            // if addidtional information is desired, point to an appropriate handler.
-            r.method(http::Method::GET).f(|_| {
-                let body = json!({"status": "ok", "version": env!("CARGO_PKG_VERSION")});
-                HttpResponse::Ok()
-                    .content_type("application/json")
-                    .body(body.to_string())
-            });
-        })
-        .resource("/__lbheartbeat__", |r| {
-            // used by the load balancers, just return OK.
-            r.method(http::Method::GET).f(|_| {
-                HttpResponse::Ok()
-                    .content_type("application/json")
-                    .body("{}")
-            });
-        })
-        .resource("/__version__", |r| {
-            // return the contents of the version.json file created by circleci and stored in the docker root
-            r.method(http::Method::GET).f(|_| {
-                HttpResponse::Ok()
-                    .content_type("application/json")
-                    .body(include_str!("../../version.json"))
-            });
-        })
-}
-
->>>>>>> 9278c2fc
 pub struct Server {}
 
 impl Server {
@@ -128,13 +43,6 @@
         HttpServer::new(move || {
             // Setup the server state
             let state = ServerState {
-                db_pool: db_pool.clone(),
-                limits: Arc::clone(&limits),
-                secrets: Arc::clone(&secrets),
-                port,
-            };
-
-            let dfstate = ServerState {
                 db_pool: db_pool.clone(),
                 limits: Arc::clone(&limits),
                 secrets: Arc::clone(&secrets),
@@ -160,10 +68,10 @@
                     web::resource("/1.5/{uid}/info/collection_usage")
                         .route(web::get().to_async(handlers::get_collection_usage)),
                 )
-                /* TODO:  Needs FromRequest for get_configuration
+                /*
                 .service(
                     web::resource("/1.5/{uid}/info/configuration")
-                        .route(web::get().to(handlers::get_configuration)),
+                        .route(web::get().to_async(handlers::get_configuration)),
                 )
                 */
                 .service(
