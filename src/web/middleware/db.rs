use std::task::Context;
use std::{cell::RefCell, rc::Rc};

use actix_web::{
    dev::{Service, ServiceRequest, ServiceResponse, Transform},
    http::{header::HeaderValue, Method},
    Error, HttpMessage, HttpResponse,
};
use futures::future::{self, Either, LocalBoxFuture, Ready, TryFutureExt};
use std::task::Poll;

use crate::db::params;
use crate::server::{metrics, ServerState};
use crate::web::{
    extractors::CollectionParam, middleware::SyncServerRequest, tags::Tags, DOCKER_FLOW_ENDPOINTS,
};

pub struct DbTransaction;

impl DbTransaction {
    pub fn new() -> Self {
        DbTransaction::default()
    }
}

impl Default for DbTransaction {
    fn default() -> Self {
        Self
    }
}

impl<S, B> Transform<S> for DbTransaction
where
    S: Service<Request = ServiceRequest, Response = ServiceResponse<B>, Error = Error> + 'static,
    S::Future: 'static,
    B: 'static,
{
    type Request = ServiceRequest;
    type Response = ServiceResponse<B>;
    type Error = Error;
    type InitError = ();
    type Transform = DbTransactionMiddleware<S>;
    type Future = Ready<Result<Self::Transform, Self::InitError>>;

    fn new_transform(&self, service: S) -> Self::Future {
        future::ok(DbTransactionMiddleware {
            service: Rc::new(RefCell::new(service)),
        })
    }
}

#[derive(Debug)]
pub struct DbTransactionMiddleware<S> {
    service: Rc<RefCell<S>>,
}

impl<S, B> Service for DbTransactionMiddleware<S>
where
    S: Service<Request = ServiceRequest, Response = ServiceResponse<B>, Error = Error> + 'static,
    S::Future: 'static,
    B: 'static,
{
    type Request = ServiceRequest;
    type Response = ServiceResponse<B>;
    type Error = Error;
    type Future = LocalBoxFuture<'static, Result<Self::Response, Self::Error>>;

    fn poll_ready(&mut self, cx: &mut Context<'_>) -> Poll<Result<(), Self::Error>> {
        self.service.poll_ready(cx)
    }

    fn call(&mut self, sreq: ServiceRequest) -> Self::Future {
        let no_agent = HeaderValue::from_str("NONE")
            .expect("Could not get no_agent in DbTransactionMiddleware::call");
        let useragent = sreq
            .headers()
            .get("user-agent")
            .unwrap_or(&no_agent)
            .to_str()
            .unwrap_or("NONE");
        info!(">>> testing db middleware"; "user_agent" => useragent);
        if DOCKER_FLOW_ENDPOINTS.contains(&sreq.uri().path().to_lowercase().as_str()) {
            let mut service = Rc::clone(&self.service);
            return Box::pin(service.call(sreq));
        }

        let tags = match sreq.extensions().get::<Tags>() {
            Some(t) => t.clone(),
            None => Tags::from_request_head(sreq.head()),
        };
        let col_result = CollectionParam::extrude(&sreq.uri(), &mut sreq.extensions_mut(), &tags);
        let state = match &sreq.app_data::<ServerState>() {
            Some(v) => v.clone(),
            None => {
                return Box::pin(future::ok(
                    sreq.into_response(
                        HttpResponse::InternalServerError()
                            .content_type("application/json")
                            .body("Err: No State".to_owned())
                            .into_body(),
                    ),
                ))
            }
        };
        let collection = match col_result {
            Ok(v) => v,
            Err(e) => {
                // Semi-example to show how to use metrics inside of middleware.
                metrics::Metrics::from(&state).incr("sync.error.collectionParam");
<<<<<<< HEAD
                debug!("⚠️ CollectionParam err: {:?}", e);
                return Box::pin(future::ok(
=======
                warn!("⚠️ CollectionParam err: {:?}", e);
                return Box::new(future::ok(
>>>>>>> 31877940
                    sreq.into_response(
                        HttpResponse::InternalServerError()
                            .content_type("application/json")
                            .body("Err: invalid collection".to_owned())
                            .into_body(),
                    ),
                ));
            }
        };
        let method = sreq.method().clone();
        let hawk_user_id = match sreq.get_hawk_id() {
            Ok(v) => v,
            Err(e) => {
<<<<<<< HEAD
                debug!("⚠️ Bad Hawk Id: {:?}", e; "user_agent"=> useragent);
                return Box::pin(future::ok(
=======
                warn!("⚠️ Bad Hawk Id: {:?}", e; "user_agent"=> useragent);
                return Box::new(future::ok(
>>>>>>> 31877940
                    sreq.into_response(
                        HttpResponse::Unauthorized()
                            .content_type("application/json")
                            .body("Err: Invalid Authorization".to_owned())
                            .into_body(),
                    ),
                ));
            }
        };
        let mut service = Rc::clone(&self.service);
        let fut = state.db_pool.get().map_err(Into::into).and_then(move |db| {
            sreq.extensions_mut().insert(db.clone());
            let db2 = db.clone();

            if let Some(collection) = collection {
                let lc = params::LockCollection {
                    user_id: hawk_user_id,
                    collection: collection.collection,
                };
                Either::Left(match method {
                    Method::GET | Method::HEAD => db.lock_for_read(lc),
                    _ => db.lock_for_write(lc),
                })
            } else {
                Either::Right(future::ok(()))
            }
            .or_else(move |e| db.rollback().and_then(|_| future::err(e)))
            .map_err(Into::into)
            .and_then(move |_| {
                service.call(sreq).and_then(move |resp| {
                    // XXX: lock_for_x usually begins transactions but Dbs
                    // may also implicitly create them, so commit/rollback
                    // are always called to finish them. They noop when no
                    // implicit transaction was created (maybe rename them
                    // to maybe_commit/rollback?)
                    match resp.response().error() {
                        None => db2.commit(),
                        Some(_) => db2.rollback(),
                    }
                    .map_err(Into::into)
                    .and_then(|_| future::ok(resp))
                })
            })
        });
        Box::pin(fut)
    }
}<|MERGE_RESOLUTION|>--- conflicted
+++ resolved
@@ -107,13 +107,8 @@
             Err(e) => {
                 // Semi-example to show how to use metrics inside of middleware.
                 metrics::Metrics::from(&state).incr("sync.error.collectionParam");
-<<<<<<< HEAD
-                debug!("⚠️ CollectionParam err: {:?}", e);
+                warn!("⚠️ CollectionParam err: {:?}", e);
                 return Box::pin(future::ok(
-=======
-                warn!("⚠️ CollectionParam err: {:?}", e);
-                return Box::new(future::ok(
->>>>>>> 31877940
                     sreq.into_response(
                         HttpResponse::InternalServerError()
                             .content_type("application/json")
@@ -127,13 +122,8 @@
         let hawk_user_id = match sreq.get_hawk_id() {
             Ok(v) => v,
             Err(e) => {
-<<<<<<< HEAD
-                debug!("⚠️ Bad Hawk Id: {:?}", e; "user_agent"=> useragent);
+                warn!("⚠️ Bad Hawk Id: {:?}", e; "user_agent"=> useragent);
                 return Box::pin(future::ok(
-=======
-                warn!("⚠️ Bad Hawk Id: {:?}", e; "user_agent"=> useragent);
-                return Box::new(future::ok(
->>>>>>> 31877940
                     sreq.into_response(
                         HttpResponse::Unauthorized()
                             .content_type("application/json")
