#![allow(clippy::type_complexity)]
use std::task::{Context, Poll};

use actix_web::{
    dev::{Service, ServiceRequest, ServiceResponse, Transform},
    http::header::USER_AGENT,
    web::Data,
    Error, HttpResponse,
};
use futures::future::{self, Either, Ready};
use lazy_static::lazy_static;
use regex::Regex;

use crate::server::{metrics::Metrics, ServerState};

lazy_static! {
    // e.g. "Firefox-iOS-Sync/18.0b1 (iPhone; iPhone OS 13.2.2) (Fennec (synctesting))"
    // https://github.com/mozilla-mobile/firefox-ios/blob/v19.x/Shared/UserAgent.swift#L12
    static ref IOS_UA_REGEX: Regex = Regex::new(
        r"(?x)
^
Firefox-iOS-Sync/
(?P<major>[0-9]+)\.[.0-9]+    # <appVersion-major>.<appVersion-minor-etc>
b.*                           # b<buildNumber>
\s\(.+                        #  (<deviceModel>
;\siPhone\sOS                 # ; iPhone OS
\s.+\)                        #  <systemVersion>)
\s\(.*\)                      #  (<displayName>)
$
"
    )
    .unwrap();
}

#[derive(Debug, Default)]
pub struct RejectUA;

impl<S, B> Transform<S> for RejectUA
where
    S: Service<Request = ServiceRequest, Response = ServiceResponse<B>, Error = Error>,
    S::Future: 'static,
    B: 'static,
{
    type Request = ServiceRequest;
    type Response = ServiceResponse<B>;
    type Error = Error;
    type InitError = ();
    type Transform = RejectUAMiddleware<S>;
    type Future = Ready<Result<Self::Transform, Self::InitError>>;

    fn new_transform(&self, service: S) -> Self::Future {
        future::ok(RejectUAMiddleware { service })
    }
}

pub struct RejectUAMiddleware<S> {
    service: S,
}

impl<S, B> Service for RejectUAMiddleware<S>
where
    S: Service<Request = ServiceRequest, Response = ServiceResponse<B>, Error = Error>,
    S::Future: 'static,
    B: 'static,
{
    type Request = ServiceRequest;
    type Response = ServiceResponse<B>;
    type Error = Error;
    type Future = Either<Ready<Result<Self::Response, Self::Error>>, S::Future>;

    fn poll_ready(&mut self, cx: &mut Context<'_>) -> Poll<Result<(), Self::Error>> {
        self.service.poll_ready(cx)
    }

    fn call(&mut self, sreq: ServiceRequest) -> Self::Future {
        match sreq.headers().get(USER_AGENT) {
            Some(header) if header.to_str().map_or(false, should_reject) => {
<<<<<<< HEAD
                let data = sreq.app_data::<Data<ServerState>>().expect("Err: No State");
                debug!("Rejecting User-Agent: {:?}", header);
=======
                let data = sreq
                    .app_data::<Data<ServerState>>()
                    .expect("No app_data ServerState");
                trace!("Rejecting User-Agent: {:?}", header);
>>>>>>> d24dcdb6
                Metrics::from(data.get_ref()).incr("error.rejectua");

                Either::Left(future::ok(
                    sreq.into_response(
                        HttpResponse::ServiceUnavailable()
                            .body("0".to_owned())
                            .into_body(),
                    ),
                ))
            }
            _ => Either::Right(self.service.call(sreq)),
        }
    }
}

/// Determine if a User-Agent should be rejected w/ an error response.
///
/// firefox-ios < v20 suffers from a bug where our response headers
/// can cause it to crash. They're sent an error response instead that
/// avoids the crash.
///
/// Dev builds were originally labeled as v0 (or now "Firefox-iOS-Sync/dev") so
/// we don't reject those.
///
/// https://github.com/mozilla-services/syncstorage-rs/issues/293
fn should_reject(ua: &str) -> bool {
    let major = IOS_UA_REGEX
        .captures(ua)
        .and_then(|captures| captures.name("major"))
        .and_then(|major| major.as_str().parse::<u32>().ok())
        .unwrap_or(20);
    0 < major && major < 20
}<|MERGE_RESOLUTION|>--- conflicted
+++ resolved
@@ -75,15 +75,10 @@
     fn call(&mut self, sreq: ServiceRequest) -> Self::Future {
         match sreq.headers().get(USER_AGENT) {
             Some(header) if header.to_str().map_or(false, should_reject) => {
-<<<<<<< HEAD
-                let data = sreq.app_data::<Data<ServerState>>().expect("Err: No State");
-                debug!("Rejecting User-Agent: {:?}", header);
-=======
                 let data = sreq
                     .app_data::<Data<ServerState>>()
                     .expect("No app_data ServerState");
                 trace!("Rejecting User-Agent: {:?}", header);
->>>>>>> d24dcdb6
                 Metrics::from(data.get_ref()).incr("error.rejectua");
 
                 Either::Left(future::ok(
