--- conflicted
+++ resolved
@@ -242,36 +242,6 @@
             }
         };
 
-<<<<<<< HEAD
-=======
-        // ### debug_client
-        if let Some(uids) = &state.limits.debug_client {
-            for uid in uids.split(',') {
-                debug!("### checking uaid: {:?}", &uid);
-                match u64::from_str(uid.trim()) {
-                    Ok(v) => {
-                        if v == HawkIdentifier::uid_from_path(req.uri(), None).unwrap_or(0) {
-                            error!("Returning over quota for {:?}", v);
-                            return Box::pin(future::err(
-                                ValidationErrorKind::FromDetails(
-                                    "over-quota".to_owned(),
-                                    RequestErrorLocation::Unknown,
-                                    Some("over-quota".to_owned()),
-                                    Some(tags),
-                                    label!("storage.over_quota"),
-                                )
-                                .into(),
-                            ));
-                        }
-                    }
-                    Err(_) => {
-                        debug!("{:?} is not a u64", uid);
-                    }
-                };
-            }
-        }
-
->>>>>>> b1971077
         let max_payload_size = state.limits.max_record_payload_bytes as usize;
         let max_post_bytes = state.limits.max_post_bytes as usize;
 
@@ -445,37 +415,6 @@
             }
         };
 
-<<<<<<< HEAD
-=======
-        // ### debug_client
-        if let Some(uids) = &state.limits.debug_client {
-            for uid in uids.split(',') {
-                debug!("### checking uaid: {:?}", &uid);
-                match u64::from_str(uid.trim()) {
-                    Ok(v) => {
-                        if v == HawkIdentifier::uid_from_path(req.uri(), None).unwrap_or(0) {
-                            debug!("### returning quota exceeded.");
-                            error!("Returning over quota for {:?}", v);
-                            return Box::pin(future::err(
-                                ValidationErrorKind::FromDetails(
-                                    "over-quota".to_owned(),
-                                    RequestErrorLocation::Unknown,
-                                    Some("over-quota".to_owned()),
-                                    Some(tags),
-                                    label!("request.store.user_over_quota"),
-                                )
-                                .into(),
-                            ));
-                        }
-                    }
-                    Err(_) => {
-                        debug!("{:?} is not a u64", uid);
-                    }
-                };
-            }
-        }
-
->>>>>>> b1971077
         let max_payload_size = state.limits.max_record_payload_bytes as usize;
 
         let fut = <Json<BsoBody>>::from_request(&req, payload)
