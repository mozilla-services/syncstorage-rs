use actix_web::error::BlockingError;
use actix_web::web::block;
use actix_web::HttpResponse;
use actix_web_httpauth::extractors::bearer::BearerAuth;

use futures::future::{Future, TryFutureExt};

use crate::error::{ApiError, ApiErrorKind};

use diesel::mysql::MysqlConnection;
use diesel::prelude::*;
use diesel::sql_types::*;
use diesel::RunQueryDsl;
use std::env;

use jsonwebtoken::{decode, Algorithm, DecodingKey, Validation};
use pyo3::prelude::*;
use pyo3::types::IntoPyDict;

#[derive(Debug)]
enum MyError {
    EnvError(env::VarError),
}

impl From<env::VarError> for MyError {
    fn from(error: env::VarError) -> Self {
        MyError::EnvError(error)
    }
}

#[derive(Debug, QueryableByName)]
struct TokenserverUser {
    #[sql_type = "Bigint"]
    uid: i64,
    // This is no longer used. Was for making more than just sync tokens.
    #[sql_type = "Text"]
    pattern: String,
    #[sql_type = "Text"]
    email: String,
    #[sql_type = "Bigint"]
    generation: i64,
    #[sql_type = "Text"]
    client_state: String,
    #[sql_type = "Bigint"]
    created_at: i64,
    #[sql_type = "Nullable<Bigint>"]
    replaced_at: Option<i64>,
    #[sql_type = "Text"]
    node: String,
    #[sql_type = "Nullable<Bigint>"]
    keys_changed_at: Option<i64>,
}

#[derive(serde::Serialize)]
pub struct TokenServerResult {
    id: String,
    key: String,
    uid: String,
    api_endpoint: String,
    duration: String,
}

#[derive(Debug, serde::Serialize, serde::Deserialize, PartialEq)]
pub struct Claims {
    pub sub: String,
    pub iat: i64,
    pub exp: i64,
}

pub fn get(
    auth: BearerAuth,
) -> impl Future<Output = Result<HttpResponse, BlockingError<ApiError>>> {
    block(move || get_sync(&auth).map_err(Into::into)).map_ok(move |result| {
        HttpResponse::Ok()
            .content_type("application/json")
            .body(serde_json::to_string(&result).unwrap())
    })
}

pub fn get_sync(auth: &BearerAuth) -> Result<TokenServerResult, ApiError> {
    // the public rsa components come from
    // https://oauth.accounts.firefox.com/v1/jwks
    // TODO we should fetch it from an environment var instead of hardcoding it.
    let token_data = decode::<Claims>(
        &auth.token(),
        &DecodingKey::from_rsa_components("2lDphW0lNZ4w1m9CfmIhC1AxYG9iwihxBdQZo7_6e0TBAi8_TNaoHHI90G9n5d8BQQnNcF4j2vOs006zlXcqGrP27b49KkN3FmbcOMovvfesMseghaqXqqFLALL9us3Wstt_fV_qV7ceRcJq5Hd_Mq85qUgYSfb9qp0vyePb26KEGy4cwO7c9nCna1a_i5rzUEJu6bAtcLS5obSvmsOOpTLHXojKKOnC4LRC3osdR6AU6v3UObKgJlkk_-8LmPhQZqOXiI_TdBpNiw6G_-eishg8V_poPlAnLNd8mfZBam-_7CdUS4-YoOvJZfYjIoboOuVmUrBjogFyDo72EPTReQ", "AQAB"),
        &Validation::new(Algorithm::RS256),
    ).map_err(|ee| {
        ApiError::from(ApiErrorKind::Internal(format!("Unable to decode token_data: {:}", ee)))
    })?;
<<<<<<< HEAD
    println!("token data! {:?}", token_data);
=======
>>>>>>> 0e30801d
    let email = format!("{:}@api.accounts.firefox.com", token_data.claims.sub);

    // TODO pull out of settings instead
    let shared_secret = env::var("SYNC_MASTER_SECRET").expect("SYNC_MASTER_SECRET must be set");
    let database_url =
        env::var("TOKENSERVER_DATABASE_URL").expect("TOKENSERVER_DATABASE_URL must be set");

    let connection = MysqlConnection::establish(&database_url)
        .unwrap_or_else(|_| panic!("Error connecting to {}", database_url));
    let user_record = diesel::sql_query(
<<<<<<< HEAD
        "select users.uid, services.pattern, users.email, users.generation, users.client_state, users.created_at, users.replaced_at, nodes.node, users.keys_changed_at from users, services, nodes where users.email = ? and services.id = users.service and nodes.id = users.nodeid and nodes.service = services.id")
        .bind::<Text, _>(email)
        .load::<TokenserverUser>(&connection).unwrap();
    println!("user record!! {:?}", user_record);
=======
        r#"SELECT users.uid, services.pattern, users.email, users.generation,
                       users.client_state, users.created_at, users.replaced_at,
                       nodes.node, users.keys_changed_at from users, services,
                       nodes
                 WHERE users.email = ?
                   AND services.id = users.service
                   AND nodes.id = users.nodeid
                   AND nodes.service = services.id"#,
    )
    .bind::<Text, _>(email)
    .load::<TokenserverUser>(&connection)
    .unwrap();
>>>>>>> 0e30801d
    let (python_result, python_derived_result) = Python::with_gil(|py| {
        let tokenlib = PyModule::from_code(
            py,
            r#"
import tokenlib
<<<<<<< HEAD
def make_token(plaintext, shared_secret):
    return tokenlib.make_token(plaintext, secret=shared_secret)

def get_derived_secret(plaintext, shared_secret):
    return tokenlib.get_derived_secret(plaintext, secret=shared_secret)

=======


def make_token(plaintext, shared_secret):
    return tokenlib.make_token(plaintext, secret=shared_secret)


def get_derived_secret(plaintext, shared_secret):
    return tokenlib.get_derived_secret(plaintext, secret=shared_secret)
>>>>>>> 0e30801d
"#,
            "main.py",
            "main",
        )
        .map_err(|e| {
            e.print_and_set_sys_last_vars(py);
            e
        })?;
        let thedict = [
            ("node", user_record[0].node.as_ref()),
            ("uid", token_data.claims.sub.as_ref()),
            ("fxa_kid", "asdf"), // userid component of authorization email
            ("fxa_uid", "qwer"),
            ("hashed_device_id", "..."),
            ("hashed_fxa_uid", "..."),
        ]
        .into_py_dict(py);
        // todo don't hardcode
        // we're supposed to check the "duration" query
        // param and use that if present (for testing)
        thedict.set_item("expires", 300).unwrap();
        let result = match tokenlib.call1("make_token", (thedict, &shared_secret)) {
            Err(e) => {
                e.print_and_set_sys_last_vars(py);
                return Err(e);
            }
            Ok(x) => x.extract::<String>().unwrap(),
        };
        let derived_result = match tokenlib.call1("get_derived_secret", (&result, &shared_secret)) {
            Err(e) => {
                e.print_and_set_sys_last_vars(py);
                return Err(e);
            }
            Ok(x) => x.extract::<String>().unwrap(),
        };
        //assert_eq!(result, false);
        Ok((result, derived_result))
    })
    .unwrap();
<<<<<<< HEAD
    println!("python result {:}", python_result);
    let api_endpoint = format!("{:}/1.5/{:}/", user_record[0].node, token_data.claims.sub);
=======
    let api_endpoint = format!("{:}/1.5/{:}", user_record[0].node, user_record[0].uid);
>>>>>>> 0e30801d
    Ok(TokenServerResult {
        id: python_result,
        key: python_derived_result,
        uid: token_data.claims.sub,
        api_endpoint,
        duration: "300".to_string(),
    })
}<|MERGE_RESOLUTION|>--- conflicted
+++ resolved
@@ -88,10 +88,7 @@
     ).map_err(|ee| {
         ApiError::from(ApiErrorKind::Internal(format!("Unable to decode token_data: {:}", ee)))
     })?;
-<<<<<<< HEAD
     println!("token data! {:?}", token_data);
-=======
->>>>>>> 0e30801d
     let email = format!("{:}@api.accounts.firefox.com", token_data.claims.sub);
 
     // TODO pull out of settings instead
@@ -102,12 +99,6 @@
     let connection = MysqlConnection::establish(&database_url)
         .unwrap_or_else(|_| panic!("Error connecting to {}", database_url));
     let user_record = diesel::sql_query(
-<<<<<<< HEAD
-        "select users.uid, services.pattern, users.email, users.generation, users.client_state, users.created_at, users.replaced_at, nodes.node, users.keys_changed_at from users, services, nodes where users.email = ? and services.id = users.service and nodes.id = users.nodeid and nodes.service = services.id")
-        .bind::<Text, _>(email)
-        .load::<TokenserverUser>(&connection).unwrap();
-    println!("user record!! {:?}", user_record);
-=======
         r#"SELECT users.uid, services.pattern, users.email, users.generation,
                        users.client_state, users.created_at, users.replaced_at,
                        nodes.node, users.keys_changed_at from users, services,
@@ -120,20 +111,11 @@
     .bind::<Text, _>(email)
     .load::<TokenserverUser>(&connection)
     .unwrap();
->>>>>>> 0e30801d
     let (python_result, python_derived_result) = Python::with_gil(|py| {
         let tokenlib = PyModule::from_code(
             py,
             r#"
 import tokenlib
-<<<<<<< HEAD
-def make_token(plaintext, shared_secret):
-    return tokenlib.make_token(plaintext, secret=shared_secret)
-
-def get_derived_secret(plaintext, shared_secret):
-    return tokenlib.get_derived_secret(plaintext, secret=shared_secret)
-
-=======
 
 
 def make_token(plaintext, shared_secret):
@@ -142,7 +124,6 @@
 
 def get_derived_secret(plaintext, shared_secret):
     return tokenlib.get_derived_secret(plaintext, secret=shared_secret)
->>>>>>> 0e30801d
 "#,
             "main.py",
             "main",
@@ -182,12 +163,7 @@
         Ok((result, derived_result))
     })
     .unwrap();
-<<<<<<< HEAD
-    println!("python result {:}", python_result);
-    let api_endpoint = format!("{:}/1.5/{:}/", user_record[0].node, token_data.claims.sub);
-=======
     let api_endpoint = format!("{:}/1.5/{:}", user_record[0].node, user_record[0].uid);
->>>>>>> 0e30801d
     Ok(TokenServerResult {
         id: python_result,
         key: python_derived_result,
