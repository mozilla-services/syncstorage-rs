//! Request header/body/query extractors
//!
//! Handles ensuring the header's, body, and query parameters are correct, extraction to
//! relevant types, and failing correctly with the appropriate errors if issues arise.

use core::fmt::Debug;
use std::sync::Arc;

use actix_web::{
    dev::Payload,
    http::StatusCode,
    web::{Data, Query},
    Error, FromRequest, HttpRequest,
};
use futures::future::{self, LocalBoxFuture, Ready};
<<<<<<< HEAD
use hmac::{Hmac, Mac};
=======
use hex;
use hmac::{Hmac, Mac, NewMac};
>>>>>>> a4c340e1
use lazy_static::lazy_static;
use regex::Regex;
use serde::Deserialize;
use sha2::Sha256;

use super::{
    db::{models::Db, params, pool::DbPool, results},
    error::{ErrorLocation, TokenserverError},
    LogItemsMutator, NodeType, ServerState, TokenserverMetrics,
};
use crate::{server::metrics, settings::Secrets};

lazy_static! {
    static ref CLIENT_STATE_REGEX: Regex = Regex::new("^[a-zA-Z0-9._-]{1,32}$").unwrap();
}

const DEFAULT_TOKEN_DURATION: u64 = 5 * 60;
const SYNC_SERVICE_NAME: &str = "sync-1.5";

/// Information from the request needed to process a Tokenserver request.
#[derive(Debug, Default, PartialEq)]
pub struct TokenserverRequest {
    pub user: results::GetOrCreateUser,
    pub auth_data: AuthData,
    pub shared_secret: String,
    pub hashed_fxa_uid: String,
    pub hashed_device_id: String,
    pub service_id: i32,
    pub duration: u64,
    pub node_type: NodeType,
}

impl TokenserverRequest {
    /// Performs an elaborate set of consistency checks on the
    /// provided claims, which we expect to behave as follows:
    ///
    ///   * `generation` is a monotonic timestamp, and increases every time
    ///     there is an authentication-related change on the user's account.
    ///
    ///   * `keys_changed_at` is a monotonic timestamp, and increases every time
    ///     the user's keys change. This is a type of auth-related change, so
    ///     `keys_changed_at` <= `generation` at all times.
    ///
    ///   * `client_state` is a key fingerprint and should never change back
    ///      to a previously-seen value.
    ///
    /// Callers who provide identity claims that violate any of these rules
    /// either have stale credetials (in which case they should re-authenticate)
    /// or are buggy (in which case we deny them access to the user's data).
    ///
    /// The logic here is slightly complicated by the fact that older versions
    /// of the FxA server may not have been sending all the expected fields, and
    /// that some clients do not report the `generation` timestamp.
    fn validate(&self) -> Result<(), TokenserverError> {
        let auth_keys_changed_at = self.auth_data.keys_changed_at;
        let auth_generation = self.auth_data.generation;
        let user_keys_changed_at = self.user.keys_changed_at;
        let user_generation = Some(self.user.generation);

        /// `$left` and `$right` must both be `Option`s, and `$op` must be a binary infix
        /// operator. If `$left` and `$right` are both `Some`, this macro returns
        /// `$left $op $right`; otherwise, it returns `false`.
        macro_rules! opt_cmp {
            ($left:ident $op:tt $right:ident) => {
                $left.zip($right).map(|(l, r)| l $op r).unwrap_or(false)
            }
        }

        // If the caller reports a generation number, then a change
        // in keys should correspond to a change in generation number.
        // Unfortunately a previous version of the server that didn't
        // have `keys_changed_at` support may have already seen and
        // written the new value of `generation`. The best we can do
        // here is enforce that `keys_changed_at` <= `generation`.
        if opt_cmp!(auth_keys_changed_at > user_keys_changed_at)
            && opt_cmp!(auth_generation < auth_keys_changed_at)
        {
            return Err(TokenserverError::invalid_keys_changed_at());
        }

        // The client state on the request must not have been used in the past.
        if self
            .user
            .old_client_states
            .contains(&self.auth_data.client_state)
        {
            let error_message = "Unacceptable client-state value stale value";
            return Err(TokenserverError::invalid_client_state(error_message));
        }

        // If the client state on the request differs from the most recently-used client state, it must
        // be accompanied by a valid change in generation (if the client reports a generation).
        if self.auth_data.client_state != self.user.client_state
            && opt_cmp!(auth_generation <= user_generation)
        {
            let error_message =
                "Unacceptable client-state value new value with no generation change";
            return Err(TokenserverError::invalid_client_state(error_message));
        }

        // If the client state on the request differs from the most recently-used client state, it must
        // be accompanied by a valid change in keys_changed_at
        if self.auth_data.client_state != self.user.client_state
            && opt_cmp!(auth_keys_changed_at <= user_keys_changed_at)
        {
            let error_message =
                "Unacceptable client-state value new value with no keys_changed_at change";
            return Err(TokenserverError::invalid_client_state(error_message));
        }

        // The generation on the request cannot be earlier than the generation stored on the user
        // record.
        if opt_cmp!(user_generation > auth_generation) {
            return Err(TokenserverError::invalid_generation());
        }

        // The keys_changed_at on the request cannot be earlier than the keys_changed_at stored on
        // the user record.
        if opt_cmp!(user_keys_changed_at > auth_keys_changed_at) {
            return Err(TokenserverError::invalid_keys_changed_at());
        }

        Ok(())
    }
}

impl FromRequest for TokenserverRequest {
    type Config = ();
    type Error = Error;
    type Future = LocalBoxFuture<'static, Result<Self, Self::Error>>;

    fn from_request(req: &HttpRequest, _payload: &mut Payload) -> Self::Future {
        let req = req.clone();

        Box::pin(async move {
            let mut log_items_mutator = LogItemsMutator::from(&req);
            let auth_data = AuthData::extract(&req).await?;

            // XXX: Tokenserver state will no longer be an Option once the Tokenserver
            // code is rolled out, so we will eventually be able to remove this unwrap().
            let state = get_server_state(&req)?.as_ref().as_ref().unwrap();
            let shared_secret = get_secret(&req)?;
            let fxa_metrics_hash_secret = &state.fxa_metrics_hash_secret.as_bytes();

            // To preserve anonymity, compute a hash of the FxA UID to be used for reporting
            // metrics
            let hashed_fxa_uid = {
                let hashed_fxa_uid_full =
                    fxa_metrics_hash(&auth_data.fxa_uid, fxa_metrics_hash_secret);
                log_items_mutator.insert("uid".to_owned(), hashed_fxa_uid_full.clone());
                hashed_fxa_uid_full[0..32].to_owned()
            };
            log_items_mutator.insert("metrics_uid".to_owned(), hashed_fxa_uid.clone());

            // To preserve anonymity, compute a hash of the FxA device ID to be used for reporting
            // metrics. Only requests using BrowserID will have a device ID, so use "none" as
            // a placeholder for OAuth requests.
            let hashed_device_id = {
                let device_id = auth_data.device_id.as_deref().unwrap_or("none");
                hash_device_id(&hashed_fxa_uid, device_id, fxa_metrics_hash_secret)
            };

            let db = <Box<dyn Db>>::extract(&req).await?;
            let service_id = {
                let path = req.match_info();

                // If we've reached this extractor, we know that the Tokenserver path was matched,
                // meaning "application" and "version" are both present in the URL. So, we can use
                // `unwrap()` here.
                let application = path.get("application").unwrap();
                let version = path.get("version").unwrap();

                if application == "sync" {
                    if version == "1.5" {
                        state.service_id.unwrap_or(
                            db.get_service_id(params::GetServiceId {
                                service: SYNC_SERVICE_NAME.to_owned(),
                            })
                            .await?
                            .id,
                        )
                    } else {
                        return Err(TokenserverError::unsupported(
                            "Unsupported application version",
                            version.to_owned(),
                        )
                        .into());
                    }
                } else {
                    // NOTE: It would probably be better to include the name of the unsupported
                    // application in the error message, but the old Tokenserver only includes
                    // "application" in the error message. To keep the APIs between the old and
                    // new Tokenservers as close as possible, we defer to the error message from
                    // the old Tokenserver.
                    return Err(TokenserverError::unsupported(
                        "Unsupported application",
                        "application".to_owned(),
                    )
                    .into());
                }
            };
            let user = db
                .get_or_create_user(params::GetOrCreateUser {
                    service_id,
                    email: auth_data.email.clone(),
                    generation: auth_data.generation.unwrap_or(0),
                    client_state: auth_data.client_state.clone(),
                    keys_changed_at: auth_data.keys_changed_at,
                    capacity_release_rate: state.node_capacity_release_rate,
                })
                .await?;
            log_items_mutator.insert("first_seen_at".to_owned(), user.first_seen_at.to_string());

            let duration = {
                let params = Query::<QueryParams>::extract(&req).await?;

                // An error in the "duration" query parameter should never cause a request to fail.
                // Instead, we should simply resort to using the default token duration.
                params.duration.as_ref().and_then(|duration_string| {
                    match duration_string.parse::<u64>() {
                        // The specified token duration should never be greater than the default
                        // token duration set on the server.
                        Ok(duration) if duration <= DEFAULT_TOKEN_DURATION => Some(duration),
                        _ => None,
                    }
                })
            };

            let tokenserver_request = TokenserverRequest {
                user,
                auth_data,
                shared_secret,
                hashed_fxa_uid,
                hashed_device_id,
                service_id,
                duration: duration.unwrap_or(DEFAULT_TOKEN_DURATION),
                node_type: state.node_type,
            };

            tokenserver_request.validate()?;

            Ok(tokenserver_request)
        })
    }
}

#[derive(Deserialize)]
struct QueryParams {
    pub duration: Option<String>,
}

impl FromRequest for Box<dyn Db> {
    type Config = ();
    type Error = Error;
    type Future = LocalBoxFuture<'static, Result<Self, Self::Error>>;

    fn from_request(req: &HttpRequest, _payload: &mut Payload) -> Self::Future {
        let req = req.clone();

        Box::pin(async move {
            <Box<dyn DbPool>>::extract(&req)
                .await?
                .get()
                .await
                .map_err(|_| {
                    error!("⚠️ Could not acquire database connection");

                    TokenserverError::internal_error().into()
                })
        })
    }
}

impl FromRequest for Box<dyn DbPool> {
    type Config = ();
    type Error = Error;
    type Future = LocalBoxFuture<'static, Result<Self, Self::Error>>;

    fn from_request(req: &HttpRequest, _payload: &mut Payload) -> Self::Future {
        let req = req.clone();

        Box::pin(async move {
            // XXX: Tokenserver state will no longer be an Option once the Tokenserver
            // code is rolled out, so we will eventually be able to remove this unwrap().
            let state = get_server_state(&req)?.as_ref().as_ref().unwrap();

            Ok(state.db_pool.clone())
        })
    }
}

/// An authentication token as parsed from the `Authorization` header. Both BrowserID assertions
/// and OAuth tokens are opaque to Tokenserver and must be verified via FxA.
pub enum Token {
    BrowserIdAssertion(String),
    OAuthToken(String),
}

impl FromRequest for Token {
    type Config = ();
    type Error = Error;
    type Future = LocalBoxFuture<'static, Result<Self, Self::Error>>;

    fn from_request(req: &HttpRequest, _payload: &mut Payload) -> Self::Future {
        let req = req.clone();

        Box::pin(async move {
            // The request must have a valid Authorization header
            let authorization_header = req
                .headers()
                .get("Authorization")
                .ok_or_else(|| TokenserverError::unauthorized("Unauthorized"))?
                .to_str()
                .map_err(|_| TokenserverError::unauthorized("Unauthorized"))?;

            if let Some((auth_type, token)) = authorization_header.split_once(' ') {
                let auth_type = auth_type.to_ascii_lowercase();

                if auth_type == "bearer" {
                    Ok(Token::OAuthToken(token.to_owned()))
                } else if auth_type == "browserid" {
                    Ok(Token::BrowserIdAssertion(token.to_owned()))
                } else {
                    // The request must use a Bearer token or BrowserID token
                    Err(TokenserverError::unauthorized("Unsupported").into())
                }
            } else {
                // Headers that are not of the format "[AUTH TYPE] [TOKEN]" are invalid
                Err(TokenserverError::unauthorized("Unauthorized").into())
            }
        })
    }
}

/// The data extracted from the authentication token.
#[derive(Debug, Default, PartialEq)]
pub struct AuthData {
    pub client_state: String,
    pub device_id: Option<String>,
    pub email: String,
    pub fxa_uid: String,
    pub generation: Option<i64>,
    pub keys_changed_at: Option<i64>,
}

impl FromRequest for AuthData {
    type Config = ();
    type Error = Error;
    type Future = LocalBoxFuture<'static, Result<Self, Self::Error>>;

    fn from_request(req: &HttpRequest, _payload: &mut Payload) -> Self::Future {
        let req = req.clone();

        Box::pin(async move {
            // XXX: The Tokenserver state will no longer be an Option once the Tokenserver
            // code is rolled out, so we will eventually be able to remove this unwrap().
            let state = get_server_state(&req)?.as_ref().as_ref().unwrap();
            let token = Token::extract(&req).await?;

            let TokenserverMetrics(mut metrics) = TokenserverMetrics::extract(&req).await?;
            metrics.start_timer("tokenserver.token_verification", None);

            match token {
                Token::BrowserIdAssertion(assertion) => {
                    let verify_output = state.browserid_verifier.verify(assertion).await?;

                    // For requests using BrowserID, the client state is embedded in the
                    // X-Client-State header, and the generation and keys_changed_at are extracted
                    // from the assertion as part of the verification process.
                    let XClientStateHeader(client_state) =
                        XClientStateHeader::extract(&req).await?;
                    let (fxa_uid, _) = verify_output
                        .email
                        .split_once('@')
                        .unwrap_or((&verify_output.email, ""));

                    Ok(AuthData {
                        client_state: client_state.unwrap_or_else(|| "".to_owned()),
                        device_id: verify_output.device_id,
                        email: verify_output.email.clone(),
                        fxa_uid: fxa_uid.to_owned(),
                        generation: verify_output.generation,
                        keys_changed_at: verify_output.keys_changed_at,
                    })
                }
                Token::OAuthToken(token) => {
                    let verify_output = state.oauth_verifier.verify(token).await?;

                    // For requests using OAuth, the keys_changed_at and client state are embedded
                    // in the X-KeyID header.
                    let key_id = KeyId::extract(&req).await?;
                    let fxa_uid = verify_output.fxa_uid;
                    let email = format!("{}@{}", fxa_uid, state.fxa_email_domain);

                    Ok(AuthData {
                        client_state: key_id.client_state,
                        email,
                        device_id: None,
                        fxa_uid,
                        generation: verify_output.generation,
                        keys_changed_at: Some(key_id.keys_changed_at),
                    })
                }
            }
        })
    }
}

/// The value extracted from the X-Client-State header if it was present. The value in this header
/// consists of the raw client state bytes encoded as a hexadecimal string.
struct XClientStateHeader(Option<String>);

impl FromRequest for XClientStateHeader {
    type Config = ();
    type Error = Error;
    type Future = LocalBoxFuture<'static, Result<Self, Self::Error>>;

    fn from_request(req: &HttpRequest, _payload: &mut Payload) -> Self::Future {
        let req = req.clone();

        Box::pin(async move {
            let headers = req.headers();
            let maybe_x_client_state = headers
                .get("X-Client-State")
                .and_then(|header| header.to_str().ok());

            // If there's a client state value in the X-Client-State header, make sure it is valid
            if let Some(x_client_state) = maybe_x_client_state {
                if !CLIENT_STATE_REGEX.is_match(x_client_state) {
                    return Err(TokenserverError {
                        status: "error",
                        location: ErrorLocation::Header,
                        description: "Invalid client state value",
                        name: "X-Client-State".to_owned(),
                        http_status: StatusCode::BAD_REQUEST,
                    }
                    .into());
                }
            }

            Ok(Self(maybe_x_client_state.map(ToOwned::to_owned)))
        })
    }
}

// The key ID, as extracted from the X-KeyID header. The X-KeyID header is of the format
// `[keys_changed_at]-[base64-encoded client state]` (e.g. `00000000000001234-qqo`)
#[derive(Clone, Debug, PartialEq)]
struct KeyId {
    client_state: String,
    keys_changed_at: i64,
}

impl FromRequest for KeyId {
    type Config = ();
    type Error = Error;
    type Future = LocalBoxFuture<'static, Result<Self, Self::Error>>;

    fn from_request(req: &HttpRequest, _payload: &mut Payload) -> Self::Future {
        let req = req.clone();

        Box::pin(async move {
            let headers = req.headers();

            // The X-KeyID header must be present for requests using OAuth
            let x_key_id = headers
                .get("X-KeyID")
                .ok_or_else(|| TokenserverError::invalid_key_id("Missing X-KeyID header"))?
                .to_str()
                .map_err(|_| TokenserverError::invalid_key_id("Invalid X-KeyID header"))?;

            // The X-KeyID header is of the format `[keys_changed_at]-[base64-encoded client state]` (e.g. `00000000000001234-qqo`)
            let (keys_changed_at_string, encoded_client_state) = x_key_id
                .split_once('-')
                .ok_or_else(|| TokenserverError::invalid_credentials("Unauthorized"))?;

            let client_state = {
                // The client state in the X-KeyID header consists of the raw client state bytes
                // encoded as URL-safe base64 with the padding removed. We convert it to hex
                // because we store the client state as hex in the database.
                let client_state_hex = {
                    let bytes =
                        base64::decode_config(encoded_client_state, base64::URL_SAFE_NO_PAD)
                            .map_err(|_| TokenserverError::invalid_credentials("Unauthorized"))?;

                    hex::encode(bytes)
                };
                // The client state from the X-Client-State header is already properly encoded as
                // hex
                let XClientStateHeader(x_client_state) = XClientStateHeader::extract(&req).await?;

                // If there's a client state value in the X-Client-State header, verify that it matches
                // the value in X-KeyID.
                if let Some(x_client_state) = x_client_state {
                    if x_client_state != client_state_hex {
                        return Err(TokenserverError {
                            status: "invalid-client-state",
                            location: ErrorLocation::Body,
                            ..TokenserverError::default()
                        }
                        .into());
                    }
                }

                client_state_hex
            };

            let keys_changed_at = keys_changed_at_string
                .parse::<i64>()
                .map_err(|_| TokenserverError::invalid_credentials("Unauthorized"))?;

            Ok(KeyId {
                client_state,
                keys_changed_at,
            })
        })
    }
}

impl FromRequest for TokenserverMetrics {
    type Config = ();
    type Error = Error;
    type Future = Ready<Result<Self, Self::Error>>;

    fn from_request(req: &HttpRequest, _payload: &mut Payload) -> Self::Future {
        let state = match get_server_state(req) {
            // XXX: Tokenserver state will no longer be an Option once the Tokenserver
            // code is rolled out, so we will eventually be able to remove this unwrap().
            Ok(state) => state.as_ref().as_ref().unwrap(),
            Err(e) => return future::err(e),
        };

        future::ok(TokenserverMetrics(metrics::metrics_from_request(
            req,
            Some(state.metrics.clone()),
        )))
    }
}

fn get_server_state(req: &HttpRequest) -> Result<&Data<Option<ServerState>>, Error> {
    req.app_data::<Data<Option<ServerState>>>().ok_or_else(|| {
        error!("⚠️ Could not load the app state");

        TokenserverError::internal_error().into()
    })
}

fn get_secret(req: &HttpRequest) -> Result<String, Error> {
    let secrets = req.app_data::<Data<Arc<Secrets>>>().ok_or_else(|| {
        error!("⚠️ Could not load the app secrets");

        Error::from(TokenserverError::internal_error())
    })?;

    String::from_utf8(secrets.master_secret.clone()).map_err(|_| {
        error!("⚠️ Failed to read master secret");

        TokenserverError::internal_error().into()
    })
}

fn fxa_metrics_hash(fxa_uid: &str, hmac_key: &[u8]) -> String {
    let mut mac = Hmac::<Sha256>::new_from_slice(hmac_key).expect("HMAC has no key size limit");
    mac.update(fxa_uid.as_bytes());

    let result = mac.finalize().into_bytes();
    hex::encode(result)
}

fn hash_device_id(fxa_uid: &str, device: &str, hmac_key: &[u8]) -> String {
    let mut to_hash = String::from(fxa_uid);
    to_hash.push_str(device);
    let fxa_metrics_hash = fxa_metrics_hash(&to_hash, hmac_key);

    String::from(&fxa_metrics_hash[0..32])
}

#[cfg(test)]
mod tests {
    use super::*;

    use actix_web::{
        dev::ServiceResponse,
        http::{Method, StatusCode},
        test::{self, TestRequest},
        HttpResponse,
    };
    use futures::executor::block_on;
    use lazy_static::lazy_static;
    use serde_json;

    use crate::server::metrics;
    use crate::settings::{Secrets, ServerLimits, Settings};
    use crate::tokenserver::{
        auth::{browserid, oauth, MockVerifier},
        db::mock::MockDbPool as MockTokenserverPool,
        ServerState,
    };

    use std::sync::Arc;
    use std::time::{SystemTime, UNIX_EPOCH};

    lazy_static! {
        static ref SECRETS: Arc<Secrets> = Arc::new(Secrets::new("Ted Koppel is a robot").unwrap());
        static ref SERVER_LIMITS: Arc<ServerLimits> = Arc::new(ServerLimits::default());
    }

    #[actix_rt::test]
    async fn test_valid_tokenserver_request() {
        let fxa_uid = "test123";
        let oauth_verifier = {
            let verify_output = oauth::VerifyOutput {
                fxa_uid: fxa_uid.to_owned(),
                generation: Some(1234),
            };
            let valid = true;

            MockVerifier {
                valid,
                verify_output,
            }
        };
        let state = make_state(oauth_verifier, MockVerifier::default());

        let req = TestRequest::default()
            .data(Some(state))
            .data(Arc::clone(&SECRETS))
            .header("authorization", "Bearer fake_token")
            .header("accept", "application/json,text/plain:q=0.5")
            .header("x-keyid", "0000000001234-qqo")
            .param("application", "sync")
            .param("version", "1.5")
            .uri("/1.0/sync/1.5?duration=100")
            .method(Method::GET)
            .to_http_request();

        let mut payload = Payload::None;
        let result = TokenserverRequest::from_request(&req, &mut payload)
            .await
            .unwrap();
        let expected_tokenserver_request = TokenserverRequest {
            user: results::GetOrCreateUser::default(),
            auth_data: AuthData {
                device_id: None,
                fxa_uid: fxa_uid.to_owned(),
                email: "test123@test.com".to_owned(),
                generation: Some(1234),
                keys_changed_at: Some(1234),
                client_state: "aaaa".to_owned(),
            },
            shared_secret: "Ted Koppel is a robot".to_owned(),
            hashed_fxa_uid: "4d00ecae64b98dd7dc7dea68d0dd615d".to_owned(),
            hashed_device_id: "3a41cccbdd666ebc4199f1f9d1249d44".to_owned(),
            service_id: i32::default(),
            duration: 100,
            node_type: NodeType::default(),
        };

        assert_eq!(result, expected_tokenserver_request);
    }

    #[actix_rt::test]
    async fn test_invalid_auth_token() {
        let fxa_uid = "test123";
        let oauth_verifier = {
            let verify_output = oauth::VerifyOutput {
                fxa_uid: fxa_uid.to_owned(),
                generation: Some(1234),
            };
            let valid = false;

            MockVerifier {
                valid,
                verify_output,
            }
        };
        let state = make_state(oauth_verifier, MockVerifier::default());

        let request = TestRequest::default()
            .data(Some(state))
            .data(Arc::clone(&SECRETS))
            .header("authorization", "Bearer fake_token")
            .header("accept", "application/json,text/plain:q=0.5")
            .header("x-keyid", "0000000001234-qqo")
            .param("application", "sync")
            .param("version", "1.5")
            .method(Method::GET)
            .to_http_request();

        let response: HttpResponse = TokenserverRequest::extract(&request)
            .await
            .unwrap_err()
            .into();

        assert_eq!(response.status(), StatusCode::UNAUTHORIZED);

        let expected_error = TokenserverError::invalid_credentials("Unauthorized");
        let body = extract_body_as_str(ServiceResponse::new(request, response));
        assert_eq!(body, serde_json::to_string(&expected_error).unwrap());
    }

    #[actix_rt::test]
    async fn test_application_and_version() {
        fn build_request() -> TestRequest {
            let fxa_uid = "test123";
            let oauth_verifier = {
                let verify_output = oauth::VerifyOutput {
                    fxa_uid: fxa_uid.to_owned(),
                    generation: Some(1234),
                };
                let valid = true;

                MockVerifier {
                    valid,
                    verify_output,
                }
            };

            TestRequest::default()
                .data(Some(make_state(oauth_verifier, MockVerifier::default())))
                .data(Arc::clone(&SECRETS))
                .header("authorization", "Bearer fake_token")
                .header("accept", "application/json,text/plain:q=0.5")
                .header("x-keyid", "0000000001234-qqo")
                .method(Method::GET)
        }

        // Valid application and invalid version
        {
            let request = build_request()
                .param("application", "sync")
                .param("version", "1.0")
                .to_http_request();

            let response: HttpResponse = TokenserverRequest::extract(&request)
                .await
                .unwrap_err()
                .into();

            assert_eq!(response.status(), StatusCode::NOT_FOUND);

            let expected_error =
                TokenserverError::unsupported("Unsupported application version", "1.0".to_owned());
            let body = extract_body_as_str(ServiceResponse::new(request, response));
            assert_eq!(body, serde_json::to_string(&expected_error).unwrap());
        }

        // Invalid application and valid version
        {
            let request = build_request()
                .param("application", "push")
                .param("version", "1.5")
                .to_http_request();

            let response: HttpResponse = TokenserverRequest::extract(&request)
                .await
                .unwrap_err()
                .into();

            assert_eq!(response.status(), StatusCode::NOT_FOUND);

            let expected_error =
                TokenserverError::unsupported("Unsupported application", "application".to_owned());
            let body = extract_body_as_str(ServiceResponse::new(request, response));
            assert_eq!(body, serde_json::to_string(&expected_error).unwrap());
        }

        // Invalid application and invalid version
        {
            let request = build_request()
                .param("application", "push")
                .param("version", "1.0")
                .to_http_request();

            let response: HttpResponse = TokenserverRequest::extract(&request)
                .await
                .unwrap_err()
                .into();

            assert_eq!(response.status(), StatusCode::NOT_FOUND);

            let expected_error =
                TokenserverError::unsupported("Unsupported application", "application".to_owned());
            let body = extract_body_as_str(ServiceResponse::new(request, response));
            assert_eq!(body, serde_json::to_string(&expected_error).unwrap());
        }

        // Valid application and valid version
        {
            let request = build_request()
                .param("application", "sync")
                .param("version", "1.5")
                .to_http_request();

            assert!(TokenserverRequest::extract(&request).await.is_ok());
        }
    }

    #[actix_rt::test]
    async fn test_key_id() {
        fn build_request() -> TestRequest {
            let fxa_uid = "test123";
            let oauth_verifier = {
                let start = SystemTime::now();
                let current_time = start.duration_since(UNIX_EPOCH).unwrap();
                let verify_output = oauth::VerifyOutput {
                    fxa_uid: fxa_uid.to_owned(),
                    generation: Some(current_time.as_secs() as i64),
                };
                let valid = true;

                MockVerifier {
                    valid,
                    verify_output,
                }
            };

            TestRequest::default()
                .data(Some(make_state(oauth_verifier, MockVerifier::default())))
                .header("authorization", "Bearer fake_token")
                .header("accept", "application/json,text/plain:q=0.5")
                .param("application", "sync")
                .param("version", "1.5")
                .method(Method::GET)
        }

        // Request with no X-KeyID header
        {
            let request = build_request().to_http_request();
            let response: HttpResponse = KeyId::extract(&request).await.unwrap_err().into();
            assert_eq!(response.status(), StatusCode::UNAUTHORIZED);

            let expected_error = TokenserverError::invalid_key_id("Missing X-KeyID header");
            let body = extract_body_as_str(ServiceResponse::new(request, response));
            assert_eq!(body, serde_json::to_string(&expected_error).unwrap());
        }

        // X-KeyID header with non-visible ASCII characters (\u{200B} is the zero-width space character)
        {
            let request = build_request()
                .header("x-keyid", "\u{200B}")
                .to_http_request();
            let response: HttpResponse = KeyId::extract(&request).await.unwrap_err().into();
            assert_eq!(response.status(), StatusCode::UNAUTHORIZED);

            let expected_error = TokenserverError::invalid_key_id("Invalid X-KeyID header");
            let body = extract_body_as_str(ServiceResponse::new(request, response));
            assert_eq!(body, serde_json::to_string(&expected_error).unwrap());
        }

        // Improperly-formatted X-KeyID header
        {
            let request = build_request()
                .header("x-keyid", "00000000")
                .to_http_request();
            let response: HttpResponse = KeyId::extract(&request).await.unwrap_err().into();
            assert_eq!(response.status(), StatusCode::UNAUTHORIZED);

            let expected_error = TokenserverError::invalid_credentials("Unauthorized");
            let body = extract_body_as_str(ServiceResponse::new(request, response));
            assert_eq!(body, serde_json::to_string(&expected_error).unwrap());
        }

        // X-KeyID header with improperly-base64-encoded client state bytes
        {
            let request = build_request()
                .header("x-keyid", "0000000001234-notbase64")
                .to_http_request();
            let response: HttpResponse = KeyId::extract(&request).await.unwrap_err().into();
            assert_eq!(response.status(), StatusCode::UNAUTHORIZED);

            let expected_error = TokenserverError::invalid_credentials("Unauthorized");
            let body = extract_body_as_str(ServiceResponse::new(request, response));
            assert_eq!(body, serde_json::to_string(&expected_error).unwrap());
        }

        // X-KeyID header with non-UTF-8 bytes
        {
            let request = build_request()
                .header("x-keyid", &[0xFFu8, 0xFFu8, 0xFFu8, 0xFFu8][..])
                .to_http_request();
            let response: HttpResponse = KeyId::extract(&request).await.unwrap_err().into();
            assert_eq!(response.status(), StatusCode::UNAUTHORIZED);

            let expected_error = TokenserverError::invalid_key_id("Invalid X-KeyID header");
            let body = extract_body_as_str(ServiceResponse::new(request, response));
            assert_eq!(body, serde_json::to_string(&expected_error).unwrap());
        }

        // X-KeyID header with non-integral keys_changed_at
        {
            let request = build_request()
                .header("x-keyid", "notanumber-qqo")
                .to_http_request();
            let response: HttpResponse = KeyId::extract(&request).await.unwrap_err().into();
            assert_eq!(response.status(), StatusCode::UNAUTHORIZED);

            let expected_error = TokenserverError::invalid_credentials("Unauthorized");
            let body = extract_body_as_str(ServiceResponse::new(request, response));
            assert_eq!(body, serde_json::to_string(&expected_error).unwrap());
        }

        // X-KeyID header with client state that does not match that in the X-Client-State header
        {
            let request = build_request()
                .header("x-keyid", "0000000001234-qqo")
                .header("x-client-state", "bbbb")
                .to_http_request();
            let response: HttpResponse = KeyId::extract(&request).await.unwrap_err().into();
            assert_eq!(response.status(), StatusCode::UNAUTHORIZED);

            let expected_error = TokenserverError {
                status: "invalid-client-state",
                location: ErrorLocation::Body,
                ..TokenserverError::default()
            };
            let body = extract_body_as_str(ServiceResponse::new(request, response));
            assert_eq!(body, serde_json::to_string(&expected_error).unwrap());
        }

        // Valid X-KeyID header with matching X-Client-State header
        {
            let request = build_request()
                .header("x-keyid", "0000000001234-qqo")
                .header("x-client-state", "aaaa")
                .to_http_request();
            let key_id = KeyId::extract(&request).await.unwrap();
            let expected_key_id = KeyId {
                client_state: "aaaa".to_owned(),
                keys_changed_at: 1234,
            };

            assert_eq!(key_id, expected_key_id);
        }

        // Valid X-KeyID header with no X-Client-State header
        {
            let request = build_request()
                .header("x-keyid", "0000000001234-qqo")
                .to_http_request();
            let key_id = KeyId::extract(&request).await.unwrap();
            let expected_key_id = KeyId {
                client_state: "aaaa".to_owned(),
                keys_changed_at: 1234,
            };

            assert_eq!(key_id, expected_key_id);
        }
    }

    #[actix_rt::test]
    async fn test_old_generation() {
        // The request includes a generation that is less than the generation currently stored on
        // the user record
        let tokenserver_request = TokenserverRequest {
            user: results::GetOrCreateUser {
                uid: 1,
                email: "test@test.com".to_owned(),
                client_state: "aaaa".to_owned(),
                generation: 1234,
                node: "node".to_owned(),
                keys_changed_at: Some(1234),
                replaced_at: None,
                created_at: 1234,
                first_seen_at: 1234,
                old_client_states: vec![],
            },
            auth_data: AuthData {
                device_id: None,
                fxa_uid: "test".to_owned(),
                email: "test@test.com".to_owned(),
                generation: Some(1233),
                keys_changed_at: Some(1234),
                client_state: "aaaa".to_owned(),
            },
            shared_secret: "secret".to_owned(),
            hashed_fxa_uid: "abcdef".to_owned(),
            hashed_device_id: "abcdef".to_owned(),
            service_id: 1,
            duration: DEFAULT_TOKEN_DURATION,
            node_type: NodeType::default(),
        };

        let error = tokenserver_request.validate().unwrap_err();
        assert_eq!(error, TokenserverError::invalid_generation());
    }

    #[actix_rt::test]
    async fn test_old_keys_changed_at() {
        // The request includes a keys_changed_at that is less than the keys_changed_at currently
        // stored on the user record
        let tokenserver_request = TokenserverRequest {
            user: results::GetOrCreateUser {
                uid: 1,
                email: "test@test.com".to_owned(),
                client_state: "aaaa".to_owned(),
                generation: 1234,
                node: "node".to_owned(),
                keys_changed_at: Some(1234),
                created_at: 1234,
                first_seen_at: 1234,
                replaced_at: None,
                old_client_states: vec![],
            },
            auth_data: AuthData {
                device_id: None,
                fxa_uid: "test".to_owned(),
                email: "test@test.com".to_owned(),
                generation: Some(1234),
                keys_changed_at: Some(1233),
                client_state: "aaaa".to_owned(),
            },
            shared_secret: "secret".to_owned(),
            hashed_fxa_uid: "abcdef".to_owned(),
            hashed_device_id: "abcdef".to_owned(),
            service_id: 1,
            duration: DEFAULT_TOKEN_DURATION,
            node_type: NodeType::default(),
        };

        let error = tokenserver_request.validate().unwrap_err();
        assert_eq!(error, TokenserverError::invalid_keys_changed_at());
    }

    #[actix_rt::test]
    async fn test_keys_changed_without_generation_change() {
        // The request includes a new value for keys_changed_at without a new value for generation
        let tokenserver_request = TokenserverRequest {
            user: results::GetOrCreateUser {
                uid: 1,
                email: "test@test.com".to_owned(),
                client_state: "aaaa".to_owned(),
                generation: 1234,
                node: "node".to_owned(),
                keys_changed_at: Some(1234),
                created_at: 1234,
                first_seen_at: 1234,
                replaced_at: None,
                old_client_states: vec![],
            },
            auth_data: AuthData {
                device_id: None,
                fxa_uid: "test".to_owned(),
                email: "test@test.com".to_owned(),
                generation: Some(1234),
                keys_changed_at: Some(1235),
                client_state: "aaaa".to_owned(),
            },
            shared_secret: "secret".to_owned(),
            hashed_fxa_uid: "abcdef".to_owned(),
            hashed_device_id: "abcdef".to_owned(),
            service_id: 1,
            duration: DEFAULT_TOKEN_DURATION,
            node_type: NodeType::default(),
        };

        let error = tokenserver_request.validate().unwrap_err();
        assert_eq!(error, TokenserverError::invalid_keys_changed_at());
    }

    #[actix_rt::test]
    async fn test_old_client_state() {
        // The request includes a previously-used client state that is not the user's current
        // client state
        let tokenserver_request = TokenserverRequest {
            user: results::GetOrCreateUser {
                uid: 1,
                email: "test@test.com".to_owned(),
                client_state: "aaaa".to_owned(),
                generation: 1234,
                node: "node".to_owned(),
                keys_changed_at: Some(1234),
                created_at: 1234,
                first_seen_at: 1234,
                replaced_at: None,
                old_client_states: vec!["bbbb".to_owned()],
            },
            auth_data: AuthData {
                device_id: None,
                fxa_uid: "test".to_owned(),
                email: "test@test.com".to_owned(),
                generation: Some(1234),
                keys_changed_at: Some(1234),
                client_state: "bbbb".to_owned(),
            },
            shared_secret: "secret".to_owned(),
            hashed_fxa_uid: "abcdef".to_owned(),
            hashed_device_id: "abcdef".to_owned(),
            service_id: 1,
            duration: DEFAULT_TOKEN_DURATION,
            node_type: NodeType::default(),
        };

        let error = tokenserver_request.validate().unwrap_err();
        let error_message = "Unacceptable client-state value stale value";
        assert_eq!(error, TokenserverError::invalid_client_state(error_message));
    }

    #[actix_rt::test]
    async fn test_new_client_state_without_generation_change() {
        // The request includes a new client state without a new generation value
        let tokenserver_request = TokenserverRequest {
            user: results::GetOrCreateUser {
                uid: 1,
                email: "test@test.com".to_owned(),
                client_state: "aaaa".to_owned(),
                generation: 1234,
                node: "node".to_owned(),
                keys_changed_at: Some(1234),
                created_at: 1234,
                first_seen_at: 1234,
                replaced_at: None,
                old_client_states: vec![],
            },
            auth_data: AuthData {
                device_id: None,
                fxa_uid: "test".to_owned(),
                email: "test@test.com".to_owned(),
                generation: Some(1234),
                keys_changed_at: Some(1234),
                client_state: "bbbb".to_owned(),
            },
            shared_secret: "secret".to_owned(),
            hashed_fxa_uid: "abcdef".to_owned(),
            hashed_device_id: "abcdef".to_owned(),
            service_id: 1,
            duration: DEFAULT_TOKEN_DURATION,
            node_type: NodeType::default(),
        };

        let error = tokenserver_request.validate().unwrap_err();
        let error_message = "Unacceptable client-state value new value with no generation change";
        assert_eq!(error, TokenserverError::invalid_client_state(error_message));
    }

    #[actix_rt::test]
    async fn test_new_client_state_without_key_change() {
        // The request includes a new client state without a new keys_changed_at value
        let tokenserver_request = TokenserverRequest {
            user: results::GetOrCreateUser {
                uid: 1,
                email: "test@test.com".to_owned(),
                client_state: "aaaa".to_owned(),
                generation: 1234,
                node: "node".to_owned(),
                keys_changed_at: Some(1234),
                created_at: 1234,
                first_seen_at: 1234,
                replaced_at: None,
                old_client_states: vec![],
            },
            auth_data: AuthData {
                device_id: None,
                fxa_uid: "test".to_owned(),
                email: "test@test.com".to_owned(),
                generation: Some(1235),
                keys_changed_at: Some(1234),
                client_state: "bbbb".to_owned(),
            },
            shared_secret: "secret".to_owned(),
            hashed_fxa_uid: "abcdef".to_owned(),
            hashed_device_id: "abcdef".to_owned(),
            service_id: 1,
            duration: DEFAULT_TOKEN_DURATION,
            node_type: NodeType::default(),
        };

        let error = tokenserver_request.validate().unwrap_err();
        let error_message =
            "Unacceptable client-state value new value with no keys_changed_at change";
        assert_eq!(error, TokenserverError::invalid_client_state(error_message));
    }

    fn extract_body_as_str(sresponse: ServiceResponse) -> String {
        String::from_utf8(block_on(test::read_body(sresponse)).to_vec()).unwrap()
    }

    fn make_state(
        oauth_verifier: MockVerifier<oauth::VerifyOutput>,
        browserid_verifier: MockVerifier<browserid::VerifyOutput>,
    ) -> ServerState {
        let settings = Settings::default();

        ServerState {
            fxa_email_domain: "test.com".to_owned(),
            fxa_metrics_hash_secret: "".to_owned(),
            browserid_verifier: Box::new(browserid_verifier),
            oauth_verifier: Box::new(oauth_verifier),
            db_pool: Box::new(MockTokenserverPool::new()),
            node_capacity_release_rate: None,
            node_type: NodeType::default(),
            service_id: None,
            metrics: Arc::new(
                metrics::metrics_from_opts(
                    &settings.tokenserver.statsd_label,
                    settings.statsd_host.as_deref(),
                    settings.statsd_port,
                )
                .unwrap(),
            ),
        }
    }
}<|MERGE_RESOLUTION|>--- conflicted
+++ resolved
@@ -13,12 +13,8 @@
     Error, FromRequest, HttpRequest,
 };
 use futures::future::{self, LocalBoxFuture, Ready};
-<<<<<<< HEAD
+use hex;
 use hmac::{Hmac, Mac};
-=======
-use hex;
-use hmac::{Hmac, Mac, NewMac};
->>>>>>> a4c340e1
 use lazy_static::lazy_static;
 use regex::Regex;
 use serde::Deserialize;
