use std::env;
use std::error::Error;
use std::net::UdpSocket;
use std::sync::Arc;
use std::thread;
use std::time::{Duration, Instant};

use cadence::{
    BufferedUdpMetricSink, Metric, QueuingMetricSink, StatsdClient, Timed, DEFAULT_PORT,
};

use googleapis_raw::spanner::v1::{
    spanner::{
        BeginTransactionRequest, CommitRequest, CreateSessionRequest, ExecuteSqlRequest, Session,
    },
    spanner_grpc::SpannerClient,
    transaction::{
        TransactionOptions, TransactionOptions_PartitionedDml, TransactionOptions_ReadOnly,
        TransactionOptions_ReadWrite, TransactionSelector,
    },
};
use grpcio::{CallOption, ChannelBuilder, ChannelCredentials, EnvBuilder, MetadataBuilder};
use log::{info, trace, warn};
use url::{Host, Url};

const SPANNER_ADDRESS: &str = "spanner.googleapis.com:443";
const RETRY_ENV_VAR: &str = "RETRY_COUNT";  // Default value = 10
const SLEEP_ENV_VAR: &str = "RETRY_SLEEP_MILLIS";  // Default value = 0

use protobuf::well_known_types::Value;

pub struct MetricTimer {
    pub client: StatsdClient,
    pub label: String,
    pub start: Instant,
}

impl Drop for MetricTimer {
    fn drop(&mut self) {
        let lapse = (Instant::now() - self.start).as_millis() as u64;
        match self.client.time(&self.label, lapse) {
            Err(e) => {
                warn!("⚠️ Metric {} error: {:?}", self.label, e);
            }
            Ok(v) => {
                info!("⌚ {:?}", v.as_metric_str());
            }
        }
    }
}

pub fn start_timer(client: &StatsdClient, label: &str) -> MetricTimer {
    trace!("⌚ Starting timer... {:?}", label);
    MetricTimer {
        start: Instant::now(),
        label: label.to_owned(),
        client: client.clone(),
    }
}

pub fn statsd_from_env() -> Result<StatsdClient, Box<dyn Error>> {
    let statsd_host = env::var("STATSD_HOST").unwrap_or_else(|_| "127.0.0.1".to_string());
    let statsd_port = match env::var("STATSD_PORT") {
        Ok(port) => port.parse::<u16>()?,
        Err(_) => DEFAULT_PORT,
    };

    let socket = UdpSocket::bind("0.0.0.0:0")?;
    socket.set_nonblocking(true)?;
    let host = (statsd_host.as_str(), statsd_port);
    let udp_sink = BufferedUdpMetricSink::from(host, socket)?;
    let sink = QueuingMetricSink::from(udp_sink);
    let builder = StatsdClient::builder("syncstorage", sink);

    Ok(builder
        .with_error_handler(|err| {
            warn!("Metric send error: {:?}", err);
        })
        .build())
}

pub enum RequestType {
    ReadOnly,
    ReadWrite,
    PartitionedDml,
}

fn begin_transaction(
    client: &SpannerClient,
    session: &Session,
    request_type: RequestType,
) -> Result<(ExecuteSqlRequest, Vec<u8>), Box<dyn Error>> {
    // Create a transaction
    let mut opt = TransactionOptions::new();
    match request_type {
        RequestType::ReadWrite => {
            opt.set_read_write(TransactionOptions_ReadWrite::new());
        }
        RequestType::ReadOnly => {
            opt.set_read_only(TransactionOptions_ReadOnly::new());
        }
        RequestType::PartitionedDml => {
            opt.set_partitioned_dml(TransactionOptions_PartitionedDml::new());
        }
    }

    let mut req = BeginTransactionRequest::new();
    req.set_session(session.get_name().to_owned());
    req.set_options(opt);
    let mut txn = client.begin_transaction(&req)?;

    let id = txn.take_id();
    let mut ts = TransactionSelector::new();
    ts.set_id(id.clone());

    let mut req = ExecuteSqlRequest::new();
    req.set_session(session.get_name().to_string());
    req.set_transaction(ts);

    Ok((req, id))
}

fn continue_transaction(
    session: &Session,
    transaction_id: Vec<u8>,
) -> Result<ExecuteSqlRequest, Box<dyn Error>> {
    let mut ts = TransactionSelector::new();
    ts.set_id(transaction_id);
    let mut req = ExecuteSqlRequest::new();
    req.set_session(session.get_name().to_string());
    req.set_transaction(ts);
    Ok(req)
}

fn commit_transaction(
    client: &SpannerClient,
    session: &Session,
    txn: Vec<u8>,
) -> Result<(), Box<dyn Error>> {
    let mut req = CommitRequest::new();
    req.set_session(session.get_name().to_owned());
    req.set_transaction_id(txn);
    client.commit(&req)?;
    Ok(())
}

pub struct SyncResultSet {
    result: googleapis_raw::spanner::v1::result_set::ResultSet,
}

impl Iterator for SyncResultSet {
    type Item = Vec<Value>;

    fn next(&mut self) -> Option<Self::Item> {
        let rows = &mut self.result.rows;
        if rows.is_empty() {
            None
        } else {
            let row = rows.remove(0);
            Some(row.get_values().to_vec())
        }
    }
}

fn delete_incremental(
    client: &SpannerClient,
    session: &Session,
    table: String,
    column: String,
    chunk_size: u64,
    max_to_delete: u64,
) -> Result<(), Box<dyn Error>> {
    let mut total: u64 = 0;
    let (mut req, mut txn) = begin_transaction(&client, &session, RequestType::ReadWrite)?;
    loop {
        let select_sql = format!("SELECT fxa_uid, fxa_kid, collection_id, {} FROM {} WHERE expiry < CURRENT_TIMESTAMP() LIMIT {}", column, table, chunk_size);
        trace!("Selecting rows to delete: {}", select_sql);
        req.set_sql(select_sql.clone());
        let mut result = SyncResultSet {
            result: client.execute_sql(&req)?,
        };

        if result.result.rows.is_empty() || total >= max_to_delete {
            info!("{}: done", table);
            break;
        }
        let mut delete_sql = format!(
            "DELETE FROM {} WHERE (fxa_uid, fxa_kid, collection_id, {}) IN (",
            table, column,
        );
        for row in &mut result {
            // Count starting at 1 so that i % chunk_size is false when on the first row
            let fxa_uid = row[0].get_string_value().to_owned();
            let fxa_kid = row[1].get_string_value().to_owned();
            let collection_id = row[2].get_string_value().parse::<i32>().unwrap();
            let id = row[3].get_string_value().to_owned();
            trace!(
                "Selected row for delete: i={} fxa_uid={} fxa_kid={} collection_id={} {}={}",
                total,
                fxa_uid,
                fxa_kid,
                collection_id,
                column,
                id
            );
            delete_sql = format!(
                "{}('{}', '{}', {}, '{}'), ",
                delete_sql, fxa_uid, fxa_kid, collection_id, id
            );

            total += 1;
        }
        delete_sql = format!(
            "{})",
            delete_sql.trim_end_matches(&", ".to_string()).to_string()
        );
        trace!("Deleting chunk with: {}", delete_sql);
        let mut delete_req = continue_transaction(&session, txn.clone())?;
        delete_req.set_sql(delete_sql);
        client.execute_sql(&delete_req)?;
        info!("{}: removed {} rows", table, total);
        commit_transaction(&client, &session, txn.clone())?;
        let (newreq, newtxn) = begin_transaction(&client, &session, RequestType::ReadWrite)?;
        req = newreq;
        txn = newtxn;
    }

    Ok(())
}

fn delete_all(
    client: &SpannerClient,
    session: &Session,
    table: String,
) -> Result<(), Box<dyn Error>> {
    let (mut req, _txn) = begin_transaction(client, session, RequestType::PartitionedDml)?;
    req.set_sql(format!(
        "DELETE FROM {} WHERE expiry < CURRENT_TIMESTAMP()",
        table
    ));
    let result = client.execute_sql(&req)?;
    info!(
        "{}: removed {} rows",
        table,
        result.get_stats().get_row_count_lower_bound()
    );
    Ok(())
}

fn main() -> Result<(), Box<dyn Error>> {
    env_logger::try_init()?;

    let chunk_size: u64 = env::var("PURGE_TTL_CHUNK_SIZE")
        .unwrap_or_else(|_| "1000".to_string())
        .parse()
        .unwrap();
    let max_to_delete: u64 = env::var("PURGE_TTL_MAX_TO_DELETE")
        .unwrap_or_else(|_| "1000".to_string())
        .parse()
        .unwrap();

    const INCREMENTAL_ENV: &str = "PURGE_TTL_INCREMENTAL";
    let incremental = env::var(INCREMENTAL_ENV)
        .map(|x| x == "1" || x.to_lowercase() == "true")
        .unwrap_or(false);
    info!("INCREMENTAL: {:?}", incremental);

    const DB_ENV: &str = "SYNC_DATABASE_URL";
    let db_url = env::var(DB_ENV).map_err(|_| format!("Invalid or undefined {}", DB_ENV))?;
    let url = Url::parse(&db_url).map_err(|e| format!("Invalid {}: {}", DB_ENV, e))?;
    if url.scheme() != "spanner" || url.host() != Some(Host::Domain("projects")) {
        return Err(format!("Invalid {}", DB_ENV).into());
    }
    let retries: u64 =
        str::parse::<u64>(&env::var(RETRY_ENV_VAR).unwrap_or("10".to_owned())).unwrap_or(10);
    let nap_time: Duration = Duration::from_millis(
        str::parse::<u64>(&env::var(SLEEP_ENV_VAR).unwrap_or("0".to_owned())).unwrap_or(0),
    );

    let database = db_url["spanner://".len()..].to_owned();
    info!("Retries: {}, sleep: {}ms", retries, nap_time.as_millis());
    info!("For {}", database);

    // Set up the gRPC environment.
    let env = Arc::new(EnvBuilder::new().build());
    let creds = ChannelCredentials::google_default_credentials()?;

    // Create a Spanner client.
    let chan = ChannelBuilder::new(env)
        .max_send_message_len(100 << 20)
        .max_receive_message_len(100 << 20)
        .secure_connect(SPANNER_ADDRESS, creds);
    let client = SpannerClient::new(chan);

    // Create a session
    let mut req = CreateSessionRequest::new();
    req.set_database(database.to_string());
    let mut meta = MetadataBuilder::new();
    meta.add_str("google-cloud-resource-prefix", &database)?;
    meta.add_str("x-goog-api-client", "googleapis-rs")?;
    let opt = CallOption::default().headers(meta.build());
    let session = client.create_session_opt(&req, opt)?;

    let statsd = statsd_from_env()?;

    {
        let _timer_total = start_timer(&statsd, "purge_ttl.total_duration");
        {
            let _timer_batches = start_timer(&statsd, "purge_ttl.batches_duration");
<<<<<<< HEAD
            let mut req = prepare_request(&client, &session)?;
            req.set_sql("DELETE FROM batches WHERE expiry < CURRENT_TIMESTAMP()".to_string());
            let mut success = false;
            for i in 0..retries {
                match client.execute_sql(&req) {
                    Ok(result) => {
                        info!(
                            "batches: removed {} rows",
                            result.get_stats().get_row_count_lower_bound()
                        );
                        success = true;
                        break;
                    }
                    Err(e) => {
                        info!("Batch transaction error: {}: {:?}", i, e);
                        if nap_time.as_secs() > 0 {
                            thread::sleep(nap_time);
                        }
                    }
                }
            }
            if !success {
                panic!(
                    "Could not delete expired batches after {} attempts",
                    retries
                );
=======

            if incremental {
                delete_incremental(
                    &client,
                    &session,
                    "batches".to_owned(),
                    "batch_id".to_owned(),
                    chunk_size,
                    max_to_delete,
                )?;
            } else {
                delete_all(&client, &session, "batches".to_owned())?;
>>>>>>> 2b598e38
            }
        }
        {
            let _timer_bso = start_timer(&statsd, "purge_ttl.bso_duration");
<<<<<<< HEAD
            let mut req = prepare_request(&client, &session)?;
            req.set_sql("DELETE FROM bsos WHERE expiry < CURRENT_TIMESTAMP()".to_string());
            let mut success = false;
            for i in 0..retries {
                match client.execute_sql(&req) {
                    Ok(result) => {
                        info!(
                            "bso: removed {} rows",
                            result.get_stats().get_row_count_lower_bound()
                        );
                        success = true;
                        break;
                    }
                    Err(e) => {
                        info!("BSO transaction error {}: {:?}", i, e);
                        if nap_time.as_secs() > 0 {
                            thread::sleep(nap_time);
                        }
                    }
                }
            }
            if !success {
                panic!("Could not delete expired bsos after {} attempts", retries);
=======

            if incremental {
                delete_incremental(
                    &client,
                    &session,
                    "bsos".to_owned(),
                    "bso_id".to_owned(),
                    chunk_size,
                    max_to_delete,
                )?;
            } else {
                delete_all(&client, &session, "bsos".to_owned())?;
>>>>>>> 2b598e38
            }
        }
        info!("Completed purge_ttl");
    }

    Ok(())
}<|MERGE_RESOLUTION|>--- conflicted
+++ resolved
@@ -24,8 +24,8 @@
 use url::{Host, Url};
 
 const SPANNER_ADDRESS: &str = "spanner.googleapis.com:443";
-const RETRY_ENV_VAR: &str = "RETRY_COUNT";  // Default value = 10
-const SLEEP_ENV_VAR: &str = "RETRY_SLEEP_MILLIS";  // Default value = 0
+const RETRY_ENV_VAR: &str = "RETRY_COUNT"; // Default value = 10
+const SLEEP_ENV_VAR: &str = "RETRY_SLEEP_MILLIS"; // Default value = 0
 
 use protobuf::well_known_types::Value;
 
@@ -307,22 +307,26 @@
         let _timer_total = start_timer(&statsd, "purge_ttl.total_duration");
         {
             let _timer_batches = start_timer(&statsd, "purge_ttl.batches_duration");
-<<<<<<< HEAD
-            let mut req = prepare_request(&client, &session)?;
-            req.set_sql("DELETE FROM batches WHERE expiry < CURRENT_TIMESTAMP()".to_string());
             let mut success = false;
             for i in 0..retries {
-                match client.execute_sql(&req) {
-                    Ok(result) => {
-                        info!(
-                            "batches: removed {} rows",
-                            result.get_stats().get_row_count_lower_bound()
-                        );
+                match if incremental {
+                    delete_incremental(
+                        &client,
+                        &session,
+                        "batches".to_owned(),
+                        "batch_id".to_owned(),
+                        chunk_size,
+                        max_to_delete,
+                    )
+                } else {
+                    delete_all(&client, &session, "batches".to_owned())
+                } {
+                    Ok(_) => {
                         success = true;
                         break;
                     }
                     Err(e) => {
-                        info!("Batch transaction error: {}: {:?}", i, e);
+                        warn!("Batch transaction error: {}: {:?}", i, e);
                         if nap_time.as_secs() > 0 {
                             thread::sleep(nap_time);
                         }
@@ -334,40 +338,30 @@
                     "Could not delete expired batches after {} attempts",
                     retries
                 );
-=======
-
-            if incremental {
-                delete_incremental(
-                    &client,
-                    &session,
-                    "batches".to_owned(),
-                    "batch_id".to_owned(),
-                    chunk_size,
-                    max_to_delete,
-                )?;
-            } else {
-                delete_all(&client, &session, "batches".to_owned())?;
->>>>>>> 2b598e38
             }
         }
         {
             let _timer_bso = start_timer(&statsd, "purge_ttl.bso_duration");
-<<<<<<< HEAD
-            let mut req = prepare_request(&client, &session)?;
-            req.set_sql("DELETE FROM bsos WHERE expiry < CURRENT_TIMESTAMP()".to_string());
             let mut success = false;
             for i in 0..retries {
-                match client.execute_sql(&req) {
-                    Ok(result) => {
-                        info!(
-                            "bso: removed {} rows",
-                            result.get_stats().get_row_count_lower_bound()
-                        );
+                match if incremental {
+                    delete_incremental(
+                        &client,
+                        &session,
+                        "bsos".to_owned(),
+                        "bso_id".to_owned(),
+                        chunk_size,
+                        max_to_delete,
+                    )
+                } else {
+                    delete_all(&client, &session, "bsos".to_owned())
+                } {
+                    Ok(_) => {
                         success = true;
                         break;
                     }
                     Err(e) => {
-                        info!("BSO transaction error {}: {:?}", i, e);
+                        warn!("BSO transaction error {}: {:?}", i, e);
                         if nap_time.as_secs() > 0 {
                             thread::sleep(nap_time);
                         }
@@ -376,20 +370,6 @@
             }
             if !success {
                 panic!("Could not delete expired bsos after {} attempts", retries);
-=======
-
-            if incremental {
-                delete_incremental(
-                    &client,
-                    &session,
-                    "bsos".to_owned(),
-                    "bso_id".to_owned(),
-                    chunk_size,
-                    max_to_delete,
-                )?;
-            } else {
-                delete_all(&client, &session, "bsos".to_owned())?;
->>>>>>> 2b598e38
             }
         }
         info!("Completed purge_ttl");
