use diesel::{
    self,
    dsl::sql,
    insert_into,
    result::{DatabaseErrorKind::UniqueViolation, Error as DieselError},
    sql_query,
    sql_types::{BigInt, Integer},
    ExpressionMethods, OptionalExtension, QueryDsl, RunQueryDsl,
};

use super::{
    models::{MysqlDb, Result},
    schema::{batch_upload_items, batch_uploads},
};

use crate::{
    db::{params, results, DbError, DbErrorKind, BATCH_LIFETIME},
    web::extractors::HawkIdentifier,
};

const MAXTTL: i32 = 2_100_000_000;

pub fn create(db: &MysqlDb, params: params::CreateBatch) -> Result<results::CreateBatch> {
    let user_id = params.user_id.legacy_id as i64;
    let collection_id = db.get_collection_id(&params.collection)?;
    // Careful, there's some weirdness here!
    //
    // Sync timestamps are in seconds and quantized to two decimal places, so
    // when we convert one to a bigint in milliseconds, the final digit is
    // always zero. But we want to use the lower digits of the batchid for
    // sharding writes via (batchid % num_tables), and leaving it as zero would
    // skew the sharding distribution.
    //
    // So we mix in the lowest digit of the uid to improve the distribution
    // while still letting us treat these ids as millisecond timestamps.  It's
    // yuck, but it works and it keeps the weirdness contained to this single
    // line of code.
    let batch_id = db.timestamp().as_i64() + (user_id % 10);
    insert_into(batch_uploads::table)
        .values((
            batch_uploads::batch_id.eq(&batch_id),
            batch_uploads::user_id.eq(&user_id),
            batch_uploads::collection_id.eq(&collection_id),
        ))
        .execute(&db.conn)
        .map_err(|e| -> DbError {
            match e {
                // The user tried to create two batches with the same timestamp
                DieselError::DatabaseError(UniqueViolation, _) => DbErrorKind::Conflict.into(),
                _ => e.into(),
            }
        })?;
<<<<<<< HEAD
    Ok(results::CreateBatch {
        id: encode_id(timestamp),
        size: None,
    })
=======

    do_append(db, batch_id, params.user_id, collection_id, params.bsos)?;

    Ok(encode_id(batch_id))
>>>>>>> e9b455fd
}

pub fn validate(db: &MysqlDb, params: params::ValidateBatch) -> Result<bool> {
    let batch_id = decode_id(&params.id)?;
    // Avoid hitting the db for batches that are obviously too old.  Recall
    // that the batchid is a millisecond timestamp.
    if (batch_id + BATCH_LIFETIME) < db.timestamp().as_i64() {
        return Ok(false);
    }

    let user_id = params.user_id.legacy_id as i64;
    let collection_id = db.get_collection_id(&params.collection)?;
    let exists = batch_uploads::table
        .select(sql::<Integer>("1"))
        .filter(batch_uploads::batch_id.eq(&batch_id))
        .filter(batch_uploads::user_id.eq(&user_id))
        .filter(batch_uploads::collection_id.eq(&collection_id))
        .get_result::<i32>(&db.conn)
        .optional()?;
    Ok(exists.is_some())
}

pub fn append(db: &MysqlDb, params: params::AppendToBatch) -> Result<()> {
<<<<<<< HEAD
    let id = decode_id(&params.batch.id)?;
    let user_id = params.user_id.legacy_id as i64;
    let collection_id = db.get_collection_id(&params.collection)?;
    let bsos = bsos_to_batch_string(&params.bsos)?;
    let affected_rows = update(batches::table)
        .filter(batches::user_id.eq(&user_id))
        .filter(batches::collection_id.eq(&collection_id))
        .filter(batches::id.eq(&id))
        .filter(batches::expiry.gt(&db.timestamp().as_i64()))
        .set(batches::bsos.eq(batches::bsos.concat(&bsos)))
        .execute(&db.conn)?;
    if affected_rows == 1 {
        Ok(())
    } else {
        Err(DbErrorKind::BatchNotFound.into())
=======
    let exists = validate(
        db,
        params::ValidateBatch {
            user_id: params.user_id.clone(),
            collection: params.collection.clone(),
            id: params.id.clone(),
        },
    )?;

    if !exists {
        Err(DbErrorKind::BatchNotFound)?
>>>>>>> e9b455fd
    }

    let batch_id = decode_id(&params.id)?;
    let collection_id = db.get_collection_id(&params.collection)?;
    do_append(db, batch_id, params.user_id, collection_id, params.bsos)?;
    Ok(())
}

pub fn get(db: &MysqlDb, params: params::GetBatch) -> Result<Option<results::GetBatch>> {
    let is_valid = validate(
        db,
        params::ValidateBatch {
            user_id: params.user_id,
            collection: params.collection,
            id: params.id.clone(),
        },
    )?;
    let batch = if is_valid {
        Some(results::GetBatch { id: params.id })
    } else {
        None
    };
    Ok(batch)
}

pub fn delete(db: &MysqlDb, params: params::DeleteBatch) -> Result<()> {
    let batch_id = decode_id(&params.id)?;
    let user_id = params.user_id.legacy_id as i64;
    let collection_id = db.get_collection_id(&params.collection)?;
    diesel::delete(batch_uploads::table)
        .filter(batch_uploads::batch_id.eq(&batch_id))
        .filter(batch_uploads::user_id.eq(&user_id))
        .filter(batch_uploads::collection_id.eq(&collection_id))
        .execute(&db.conn)?;
    diesel::delete(batch_upload_items::table)
        .filter(batch_upload_items::batch_id.eq(&batch_id))
        .filter(batch_upload_items::user_id.eq(&user_id))
        .execute(&db.conn)?;
    Ok(())
}

/// Commits a batch to the bsos table, deleting the batch when succesful
pub fn commit(db: &MysqlDb, params: params::CommitBatch) -> Result<results::CommitBatch> {
    let batch_id = decode_id(&params.batch.id)?;
    let user_id = params.user_id.legacy_id as i64;
    let collection_id = db.get_collection_id(&params.collection)?;
    let timestamp = db.timestamp();
    sql_query(include_str!("batch_commit.sql"))
        .bind::<BigInt, _>(user_id as i64)
        .bind::<Integer, _>(&collection_id)
        .bind::<BigInt, _>(&db.timestamp().as_i64())
        .bind::<BigInt, _>(&db.timestamp().as_i64())
        .bind::<BigInt, _>((MAXTTL as i64) * 1000) // XXX:
        .bind::<BigInt, _>(&batch_id)
        .bind::<BigInt, _>(user_id as i64)
        .bind::<BigInt, _>(&db.timestamp().as_i64())
        .bind::<BigInt, _>(&db.timestamp().as_i64())
        .execute(&db.conn)?;

    db.touch_collection(user_id as u32, collection_id)?;

    delete(
        db,
        params::DeleteBatch {
            user_id: params.user_id,
            collection: params.collection,
            id: params.batch.id,
        },
    )?;
    Ok(results::PostBsos {
        modified: timestamp,
        success: Default::default(),
        failed: Default::default(),
    })
}

pub fn do_append(
    db: &MysqlDb,
    batch_id: i64,
    user_id: HawkIdentifier,
    _collection_id: i32,
    bsos: Vec<params::PostCollectionBso>,
) -> Result<()> {
    let inserts: Vec<_> = bsos
        .into_iter()
        .map(|bso: params::PostCollectionBso| {
            let payload_size = bso.payload.as_ref().map(|p| p.len() as i64);
            (
                batch_upload_items::batch_id.eq(&batch_id),
                batch_upload_items::user_id.eq(user_id.legacy_id as i64),
                batch_upload_items::id.eq(bso.id.clone()),
                batch_upload_items::sortindex.eq(bso.sortindex),
                batch_upload_items::payload.eq(bso.payload),
                batch_upload_items::payload_size.eq(payload_size),
                batch_upload_items::ttl_offset.eq(bso.ttl.map(|ttl| ttl as i32)),
            )
        })
        .collect();

    insert_into(batch_upload_items::table)
        .values(inserts)
        .execute(&db.conn)?;
    Ok(())
}

pub fn validate_batch_id(id: &str) -> Result<()> {
    decode_id(id).map(|_| ())
}

fn encode_id(id: i64) -> String {
    base64::encode(&id.to_string())
}

fn decode_id(id: &str) -> Result<i64> {
    let bytes = base64::decode(id).unwrap_or_else(|_| id.as_bytes().to_vec());
    let decoded = std::str::from_utf8(&bytes).unwrap_or(id);
    decoded
        .parse::<i64>()
        .map_err(|e| DbError::internal(&format!("Invalid batch_id: {}", e)))
}

#[macro_export]
macro_rules! batch_db_method {
    ($name:ident, $batch_name:ident, $type:ident) => {
        pub fn $name(&self, params: params::$type) -> Result<results::$type> {
            batch::$batch_name(self, params)
        }
    };
}<|MERGE_RESOLUTION|>--- conflicted
+++ resolved
@@ -50,17 +50,12 @@
                 _ => e.into(),
             }
         })?;
-<<<<<<< HEAD
+
+    do_append(db, batch_id, params.user_id, collection_id, params.bsos)?;
     Ok(results::CreateBatch {
-        id: encode_id(timestamp),
+        id: encode_id(batch_id),
         size: None,
     })
-=======
-
-    do_append(db, batch_id, params.user_id, collection_id, params.bsos)?;
-
-    Ok(encode_id(batch_id))
->>>>>>> e9b455fd
 }
 
 pub fn validate(db: &MysqlDb, params: params::ValidateBatch) -> Result<bool> {
@@ -84,38 +79,20 @@
 }
 
 pub fn append(db: &MysqlDb, params: params::AppendToBatch) -> Result<()> {
-<<<<<<< HEAD
-    let id = decode_id(&params.batch.id)?;
-    let user_id = params.user_id.legacy_id as i64;
-    let collection_id = db.get_collection_id(&params.collection)?;
-    let bsos = bsos_to_batch_string(&params.bsos)?;
-    let affected_rows = update(batches::table)
-        .filter(batches::user_id.eq(&user_id))
-        .filter(batches::collection_id.eq(&collection_id))
-        .filter(batches::id.eq(&id))
-        .filter(batches::expiry.gt(&db.timestamp().as_i64()))
-        .set(batches::bsos.eq(batches::bsos.concat(&bsos)))
-        .execute(&db.conn)?;
-    if affected_rows == 1 {
-        Ok(())
-    } else {
-        Err(DbErrorKind::BatchNotFound.into())
-=======
     let exists = validate(
         db,
         params::ValidateBatch {
             user_id: params.user_id.clone(),
             collection: params.collection.clone(),
-            id: params.id.clone(),
+            id: params.batch.id.clone(),
         },
     )?;
 
     if !exists {
         Err(DbErrorKind::BatchNotFound)?
->>>>>>> e9b455fd
     }
 
-    let batch_id = decode_id(&params.id)?;
+    let batch_id = decode_id(&params.batch.id)?;
     let collection_id = db.get_collection_id(&params.collection)?;
     do_append(db, batch_id, params.user_id, collection_id, params.bsos)?;
     Ok(())
@@ -172,7 +149,7 @@
         .bind::<BigInt, _>(&db.timestamp().as_i64())
         .execute(&db.conn)?;
 
-    db.touch_collection(user_id as u32, collection_id)?;
+    db.update_collection(user_id as u32, collection_id)?;
 
     delete(
         db,
