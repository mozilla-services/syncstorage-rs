--- conflicted
+++ resolved
@@ -8,21 +8,9 @@
     db::{error::DbError, results, Db, DbPool, STD_COLLS},
     error::ApiResult,
     server::metrics::Metrics,
-    settings::Settings,
+    settings::{Quota, Settings},
 };
 
-<<<<<<< HEAD
-use super::models::Result;
-use crate::db::{error::DbError, results, Db, DbPool, STD_COLLS};
-use crate::server::metrics::Metrics;
-use crate::settings::{Quota, Settings};
-
-use super::manager::{SpannerSession, SpannerSessionManager};
-use super::models::SpannerDb;
-use crate::error::ApiResult;
-
-=======
->>>>>>> 14fc49a5
 pub use super::manager::Conn;
 use super::{
     manager::{SpannerSession, SpannerSessionManager},
