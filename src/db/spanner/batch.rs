--- conflicted
+++ resolved
@@ -382,11 +382,8 @@
             let mut value = Value::new();
             value.set_list_value(row);
             insert.push(value);
-<<<<<<< HEAD
             existing.insert(exist_idx.clone());
             collisions.insert(exist_idx);
-=======
->>>>>>> f64d2b63
         };
     }
 
