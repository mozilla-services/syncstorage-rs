--- conflicted
+++ resolved
@@ -104,18 +104,11 @@
 
     let uid = 1;
     let coll = "clients";
-<<<<<<< HEAD
     let new_batch = db.create_batch(cb(uid, coll, vec![])).await?;
     assert!(db
         .get_batch(gb(uid, coll, new_batch.id.clone()))
         .await?
         .is_some());
-    // XXX: now bogus under spanner
-    //assert_eq!(batch.bsos, "".to_owned());
-=======
-    let id = db.create_batch(cb(uid, coll, vec![])).await?;
-    assert!(db.validate_batch(vb(uid, coll, id.clone())).await?);
->>>>>>> e9b455fd
 
     let bsos = vec![
         postbso("b0", Some("payload 0"), Some(10), None),
@@ -124,13 +117,7 @@
     db.append_to_batch(ab(uid, coll, new_batch.clone(), bsos))
         .await?;
 
-<<<<<<< HEAD
     assert!(db.get_batch(gb(uid, coll, new_batch.id)).await?.is_some());
-    // XXX: now bogus under spanner
-    //assert_ne!(batch.bsos, "".to_owned());
-=======
-    assert!(db.get_batch(gb(uid, coll, id)).await?.is_some());
->>>>>>> e9b455fd
     Ok(())
 }
 
@@ -151,12 +138,7 @@
     db.append_to_batch(ab(uid, coll, new_batch.clone(), bsos2))
         .await?;
 
-<<<<<<< HEAD
     let batch = db.get_batch(gb(uid, coll, new_batch.id)).await?.unwrap();
-=======
-    let batch = db.get_batch(gb(uid, coll, id)).await?.unwrap();
-
->>>>>>> e9b455fd
     let result = db
         .commit_batch(params::CommitBatch {
             user_id: hid(uid),
