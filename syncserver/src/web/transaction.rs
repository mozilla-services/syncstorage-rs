use std::future::Future;

use actix_http::{header::HeaderValue, BoxedPayloadStream, Error, HttpMessage, Method, StatusCode};
use actix_web::dev::Payload;
use actix_web::http::header;
use actix_web::web::Data;
use actix_web::{FromRequest, HttpRequest, HttpResponse};
use futures::future::LocalBoxFuture;
use futures::FutureExt;
use syncserver_common::X_LAST_MODIFIED;
use syncstorage_db::{params, results::ConnectionInfo, Db, DbError, DbPool, UserIdentifier};

use crate::error::{ApiError, ApiErrorKind};
use crate::server::tags::Taggable;
use crate::server::{MetricsWrapper, ServerState};
use crate::web::extractors::{
    BsoParam, CollectionParam, HawkIdentifier, PreConditionHeader, PreConditionHeaderOpt,
};

#[derive(Clone)]
pub struct DbTransactionPool {
    pool: Box<dyn DbPool<Error = DbError>>,
    is_read: bool,
    user_id: UserIdentifier,
    collection: Option<String>,
    bso_opt: Option<String>,
    precondition: PreConditionHeaderOpt,
}

fn set_extra(req: &HttpRequest, connection_info: ConnectionInfo) {
    req.add_extra("connection_age".to_owned(), connection_info.age.to_string());
    req.add_extra(
        "spanner_connection_age".to_owned(),
        connection_info.spanner_age.to_string(),
    );
    req.add_extra(
        "spanner_connection_idle".to_owned(),
        connection_info.spanner_idle.to_string(),
    );
}

impl DbTransactionPool {
    /// Perform an action inside of a DB transaction. If the action fails, the
    /// transaction is rolled back. If the action succeeds, the transaction is
    /// NOT committed. Further processing is required before we are sure the
    /// action has succeeded (ex. check HTTP response for internal error).
<<<<<<< HEAD
    async fn transaction_internal<'a, A, R, F>(
=======
    async fn transaction_internal<A, R, F>(
>>>>>>> ab7b4221
        &self,
        request: HttpRequest,
        action: A,
    ) -> Result<(R, Box<dyn Db<Error = DbError>>), ApiError>
    where
        A: FnOnce(Box<dyn Db<Error = DbError>>) -> F,
        F: Future<Output = Result<R, ApiError>>,
    {
        // Get connection from pool
        let db = self.pool.get().await?;
        let db2 = db.clone();

        // Lock for transaction
        let result = match (self.get_lock_collection(), self.is_read) {
            (Some(lc), true) => db.lock_for_read(lc).await,
            (Some(lc), false) => db.lock_for_write(lc).await,
            (None, is_read) => db.begin(!is_read).await,
        };

        // Handle lock error
        if let Err(e) = result {
            // Update the extra info fields.
            set_extra(&request, db.get_connection_info());
            db.rollback().await?;
            return Err(e.into());
        }

        // XXX: lock_for_x usually begins transactions but Dbs may also
        // implicitly create them, so commit/rollback are always called to
        // finish them. They noop when no implicit transaction was created
        // (maybe rename them to maybe_commit/rollback?)
        match action(db).await {
            Ok(resp) => Ok((resp, db2)),
            Err(e) => {
                db2.rollback().await?;
                Err(e)
            }
        }
    }

    pub fn get_pool(&self) -> Result<Box<dyn DbPool<Error = DbError>>, Error> {
        Ok(self.pool.clone())
    }

    /// Perform an action inside of a DB transaction.
    pub async fn transaction<'a, A, R, F>(
        &'a self,
        request: HttpRequest,
        action: A,
    ) -> Result<R, ApiError>
    where
        A: FnOnce(Box<dyn Db<Error = DbError>>) -> F,
        F: Future<Output = Result<R, ApiError>> + 'a,
    {
        let (resp, db) = self.transaction_internal(request, action).await?;

        // No further processing before commit is possible
        db.commit().await?;
        Ok(resp)
    }

    /// Perform an action inside of a DB transaction. This method will rollback
    /// if the HTTP response is an error.
    pub async fn transaction_http<'a, A, F>(
        &'a self,
        request: HttpRequest,
        action: A,
    ) -> Result<HttpResponse, ApiError>
    where
        A: FnOnce(Box<dyn Db<Error = DbError>>) -> F,
        F: Future<Output = Result<HttpResponse, ApiError>> + 'a,
    {
        let mreq = request.clone();
        let check_precondition = move |db: Box<dyn Db<Error = DbError>>| {
            async move {
                // set the extra information for all requests so we capture default err handlers.
                set_extra(&mreq, db.get_connection_info());
                let resource_ts = db
                    .extract_resource(
                        self.user_id.clone(),
                        self.collection.clone(),
                        self.bso_opt.clone(),
                    )
                    .await
                    .map_err(ApiError::from)?;

                if let Some(precondition) = &self.precondition.opt {
                    let status = match precondition {
                        PreConditionHeader::IfModifiedSince(header_ts)
                            if resource_ts <= *header_ts =>
                        {
                            StatusCode::NOT_MODIFIED
                        }
                        PreConditionHeader::IfUnmodifiedSince(header_ts)
                            if resource_ts > *header_ts =>
                        {
                            StatusCode::PRECONDITION_FAILED
                        }
                        _ => StatusCode::OK,
                    };
                    if status != StatusCode::OK {
                        return Ok(HttpResponse::build(status)
                            .insert_header((X_LAST_MODIFIED, resource_ts.as_header()))
                            .finish());
                    };
                }

                let mut resp = action(db).await?;

                if resp.headers().contains_key(X_LAST_MODIFIED) {
                    return Ok(resp);
                }

                // See if we already extracted one and use that if possible
                if let Ok(ts_header) = header::HeaderValue::from_str(&resource_ts.as_header()) {
                    trace!("📝 Setting X-Last-Modfied {:?}", ts_header);
                    resp.headers_mut()
                        .insert(header::HeaderName::from_static(X_LAST_MODIFIED), ts_header);
                }

                Ok(resp)
            }
        };

        let (resp, db) = self
            .transaction_internal(request.clone(), check_precondition)
            .await?;
        // match on error and return a composed HttpResponse (so we can use the tags?)

        // HttpResponse can contain an internal error
        match resp.error() {
            None => db.commit().await?,
            Some(_) => db.rollback().await?,
        };
        Ok(resp)
    }

    /// Create a lock collection if there is a collection to lock
    fn get_lock_collection(&self) -> Option<params::LockCollection> {
        self.collection
            .clone()
            .map(|collection| params::LockCollection {
                collection,
                user_id: self.user_id.clone(),
            })
    }
}

impl FromRequest for DbTransactionPool {
    type Error = actix_web::Error;
    type Future = LocalBoxFuture<'static, Result<Self, Self::Error>>;

    fn from_request(req: &HttpRequest, _: &mut Payload<BoxedPayloadStream>) -> Self::Future {
        // Cache in extensions to avoid parsing for the lock info multiple times
        if let Some(pool) = req.extensions().get::<Self>() {
            return futures::future::ok(pool.clone()).boxed_local();
        }

        let req = req.clone();
        async move {
            let no_agent = HeaderValue::from_str("NONE")
                .expect("Could not get no_agent in DbTransactionPool::from_request");
            let useragent = req
                .headers()
                .get("user-agent")
                .unwrap_or(&no_agent)
                .to_str()
                .unwrap_or("NONE");

            let col_result = CollectionParam::extrude(req.uri(), &mut req.extensions_mut());
            let state = match req.app_data::<Data<ServerState>>() {
                Some(v) => v,
                None => {
                    let apie: ApiError = ApiErrorKind::NoServerState.into();
                    return Err(apie.into());
                }
            };
            let collection = match col_result {
                Ok(v) => v.map(|collection| collection.collection),
                Err(e) => {
                    // Semi-example to show how to use metrics inside of middleware.
                    // `Result::unwrap` is safe to use here, since Metrics::extract can never fail
                    MetricsWrapper::extract(&req)
                        .await
                        .unwrap()
                        .0
                        .incr("sync.error.collectionParam");
                    warn!("⚠️ CollectionParam err: {:?}", e);
                    return Err(e);
                }
            };
            let method = req.method().clone();
            let user_id = HawkIdentifier::extract(&req).await.map_err(|e| {
                warn!("⚠️ Bad Hawk Id: {:?}", e; "user_agent"=> useragent);
                e
            })?;
            let bso = BsoParam::extrude(req.head(), &mut req.extensions_mut()).ok();
            let bso_opt = bso.map(|b| b.bso);

            let is_read = matches!(method, Method::GET | Method::HEAD);
            let precondition = PreConditionHeaderOpt::extrude(req.headers())?;
            let pool = Self {
                pool: state.db_pool.clone(),
                is_read,
                user_id: user_id.into(),
                collection,
                bso_opt,
                precondition,
            };

            req.extensions_mut().insert(pool.clone());
            Ok(pool)
        }
        .boxed_local()
    }
}<|MERGE_RESOLUTION|>--- conflicted
+++ resolved
@@ -44,11 +44,7 @@
     /// transaction is rolled back. If the action succeeds, the transaction is
     /// NOT committed. Further processing is required before we are sure the
     /// action has succeeded (ex. check HTTP response for internal error).
-<<<<<<< HEAD
-    async fn transaction_internal<'a, A, R, F>(
-=======
     async fn transaction_internal<A, R, F>(
->>>>>>> ab7b4221
         &self,
         request: HttpRequest,
         action: A,
