--- conflicted
+++ resolved
@@ -31,68 +31,6 @@
     .unwrap();
 }
 
-<<<<<<< HEAD
-#[allow(clippy::upper_case_acronyms)]
-#[derive(Debug, Default)]
-pub struct RejectUA;
-
-impl<S, B> Transform<S> for RejectUA
-where
-    S: Service<Request = ServiceRequest, Response = ServiceResponse<B>, Error = Error>,
-    S::Future: 'static,
-    B: 'static,
-{
-    type Request = ServiceRequest;
-    type Response = ServiceResponse<B>;
-    type Error = Error;
-    type InitError = ();
-    type Transform = RejectUAMiddleware<S>;
-    type Future = Ready<Result<Self::Transform, Self::InitError>>;
-
-    fn new_transform(&self, service: S) -> Self::Future {
-        future::ok(RejectUAMiddleware { service })
-    }
-}
-#[allow(clippy::upper_case_acronyms)]
-pub struct RejectUAMiddleware<S> {
-    service: S,
-}
-
-impl<S, B> Service for RejectUAMiddleware<S>
-where
-    S: Service<Request = ServiceRequest, Response = ServiceResponse<B>, Error = Error>,
-    S::Future: 'static,
-    B: 'static,
-{
-    type Request = ServiceRequest;
-    type Response = ServiceResponse<B>;
-    type Error = Error;
-    type Future = LocalBoxFuture<'static, Result<Self::Response, Self::Error>>;
-
-    fn poll_ready(&mut self, cx: &mut Context<'_>) -> Poll<Result<(), Self::Error>> {
-        self.service.poll_ready(cx)
-    }
-
-    fn call(&mut self, sreq: ServiceRequest) -> Self::Future {
-        match sreq.headers().get(USER_AGENT).cloned() {
-            Some(header) if header.to_str().map_or(false, should_reject) => Box::pin(async move {
-                trace!("Rejecting User-Agent: {:?}", header);
-                let (req, payload) = sreq.into_parts();
-                MetricsWrapper::extract(&req)
-                    .await?
-                    .0
-                    .incr("error.rejectua");
-                let sreq = ServiceRequest::from_parts(req, payload).map_err(|_| {
-                    ApiError::from(ApiErrorKind::Internal(
-                        "failed to reconstruct ServiceRequest from its parts".to_owned(),
-                    ))
-                })?;
-
-                Ok(sreq.into_response(
-                    HttpResponse::ServiceUnavailable()
-                        .body("0".to_owned())
-                        .into_body(),
-=======
 pub fn reject_user_agent(
     request: ServiceRequest,
     service: &mut (impl Service<
@@ -105,11 +43,13 @@
         Some(header) if header.to_str().map_or(false, should_reject) => Box::pin(async move {
             trace!("Rejecting User-Agent: {:?}", header);
             let (req, payload) = request.into_parts();
-            Metrics::extract(&req).await?.incr("error.rejectua");
+                MetricsWrapper::extract(&req)
+                    .await?
+                    .0
+                    .incr("error.rejectua");
             let sreq = ServiceRequest::from_parts(req, payload).map_err(|_| {
                 ApiError::from(ApiErrorKind::Internal(
                     "failed to reconstruct ServiceRequest from its parts".to_owned(),
->>>>>>> 973e90fa
                 ))
             })?;
 
