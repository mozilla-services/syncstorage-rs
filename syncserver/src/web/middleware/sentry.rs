--- conflicted
+++ resolved
@@ -59,13 +59,6 @@
     service: Rc<RefCell<S>>,
 }
 
-<<<<<<< HEAD
-pub fn report(tags: &Tags, mut event: Event<'static>) {
-    let tags = tags.clone();
-    event.tags = tags.clone().tag_tree();
-    event.extra = tags.extra_tree();
-    warn!("Sentry: Sending error: {:?}", &event);
-=======
 pub fn report(
     tags: HashMap<String, String>,
     extra: HashMap<String, String>,
@@ -76,7 +69,6 @@
         .extra
         .extend(extra.into_iter().map(|(k, v)| (k, Value::from(v))));
     trace!("Sentry: Sending error: {:?}", &event);
->>>>>>> 0362bcab
     sentry::capture_event(event);
 }
 
