//! Request header/body/query extractors
//!
//! Handles ensuring the header's, body, and query parameters are correct, extraction to
//! relevant types, and failing correctly with the appropriate errors if issues arise.

use core::fmt::Debug;
use std::collections::HashMap;
use std::sync::Arc;

use actix_web::{
    dev::Payload,
    web::{Data, Query},
    FromRequest, HttpRequest,
};
use base64::{engine, Engine};
use futures::future::LocalBoxFuture;
use hex;
use hmac::{Hmac, Mac};
use http::StatusCode;
use lazy_static::lazy_static;
use regex::Regex;
use serde::Deserialize;
use sha2::Sha256;
use syncserver_settings::Secrets;
use tokenserver_common::{ErrorLocation, NodeType, TokenserverError};
use tokenserver_db::{params, results, Db, DbPool};

use super::{LogItemsMutator, ServerState, TokenserverMetrics};
use crate::server::{tags::Taggable, MetricsWrapper};

lazy_static! {
    static ref CLIENT_STATE_REGEX: Regex = Regex::new("^[a-zA-Z0-9._-]{1,32}$").unwrap();
}

const SYNC_SERVICE_NAME: &str = "sync-1.5";

/// Information from the request needed to process a Tokenserver request.
#[derive(Debug, Default, Eq, PartialEq)]
pub struct TokenserverRequest {
    pub user: results::GetOrCreateUser,
    pub auth_data: AuthData,
    pub shared_secret: String,
    pub hashed_fxa_uid: String,
    pub hashed_device_id: String,
    pub service_id: i32,
    pub duration: u64,
    pub node_type: NodeType,
}

impl TokenserverRequest {
    /// Performs an elaborate set of consistency checks on the
    /// provided claims, which we expect to behave as follows:
    ///
    ///   * `generation` is a monotonic timestamp, and increases every time
    ///     there is an authentication-related change on the user's account.
    ///
    ///   * `keys_changed_at` is a monotonic timestamp, and increases every time
    ///     the user's keys change. This is a type of auth-related change, so
    ///     `keys_changed_at` <= `generation` at all times.
    ///
    ///   * `client_state` is a key fingerprint and should never change back
    ///      to a previously-seen value.
    ///
    /// Callers who provide identity claims that violate any of these rules
    /// either have stale credetials (in which case they should re-authenticate)
    /// or are buggy (in which case we deny them access to the user's data).
    ///
    /// The logic here is slightly complicated by the fact that older versions
    /// of the FxA server may not have been sending all the expected fields, and
    /// that some clients do not report the `generation` timestamp.
    fn validate(&self) -> Result<(), TokenserverError> {
        let auth_keys_changed_at = self.auth_data.keys_changed_at;
        let auth_generation = self.auth_data.generation;
        let user_keys_changed_at = self.user.keys_changed_at;
        let user_generation = Some(self.user.generation);

        /// `$left` and `$right` must both be `Option`s, and `$op` must be a binary infix
        /// operator. If `$left` and `$right` are both `Some`, this macro returns
        /// `$left $op $right`; otherwise, it returns `false`.
        macro_rules! opt_cmp {
            ($left:ident $op:tt $right:ident) => {
                $left.zip($right).map(|(l, r)| l $op r).unwrap_or(false)
            }
        }

        // If the caller reports a generation number, then a change
        // in keys should correspond to a change in generation number.
        // Unfortunately a previous version of the server that didn't
        // have `keys_changed_at` support may have already seen and
        // written the new value of `generation`. The best we can do
        // here is enforce that `keys_changed_at` <= `generation`.
        if opt_cmp!(auth_keys_changed_at > user_keys_changed_at)
            && opt_cmp!(auth_generation < auth_keys_changed_at)
        {
            return Err(TokenserverError {
                context: "keys_changed_at greater than generation".to_owned(),
                ..TokenserverError::invalid_keys_changed_at()
            });
        }

<<<<<<< HEAD
=======
        // If the client previously reported a client state, every subsequent request must include
        // one. Note that this is only relevant for BrowserID requests, since OAuth requests must
        // always include a client state.
        if !self.user.client_state.is_empty() && self.auth_data.client_state.is_empty() {
            let error_message = "Unacceptable client-state value empty string".to_owned();
            return Err(TokenserverError::invalid_client_state(error_message, None));
        }

>>>>>>> 77181308
        // The client state on the request must not have been used in the past.
        if self
            .user
            .old_client_states
            .contains(&self.auth_data.client_state)
        {
            let error_message = "Unacceptable client-state value stale value".to_owned();
            warn!("Client attempted stale value"; "uid"=> self.user.uid, "client_state"=> self.user.client_state.clone());
            return Err(TokenserverError::invalid_client_state(
                error_message,
                Some(Box::new(vec![("is_stale", "true".to_owned())])),
            ));
        }

        // If the client state on the request differs from the most recently-used client state, it must
        // be accompanied by a valid change in generation (if the client reports a generation).
        if self.auth_data.client_state != self.user.client_state
            && opt_cmp!(auth_generation <= user_generation)
        {
            let error_message =
                "Unacceptable client-state value new value with no generation change".to_owned();
            return Err(TokenserverError::invalid_client_state(error_message, None));
        }

        // If the client state on the request differs from the most recently-used client state, it must
        // be accompanied by a valid change in keys_changed_at
        if self.auth_data.client_state != self.user.client_state
            && opt_cmp!(auth_keys_changed_at <= user_keys_changed_at)
        {
            let error_message =
                "Unacceptable client-state value new value with no keys_changed_at change"
                    .to_owned();
            return Err(TokenserverError::invalid_client_state(error_message, None));
        }

        // The generation on the request cannot be earlier than the generation stored on the user
        // record.
        if opt_cmp!(user_generation > auth_generation) {
            return Err(TokenserverError {
                context: "New generation less than previously-seen generation".to_owned(),
                ..TokenserverError::invalid_generation()
            });
        }

        // The keys_changed_at on the request cannot be earlier than the keys_changed_at stored on
        // the user record.
        if opt_cmp!(user_keys_changed_at > auth_keys_changed_at) {
            return Err(TokenserverError {
                context: "New keys_changed_at less than previously-seen keys_changed_at".to_owned(),
                ..TokenserverError::invalid_keys_changed_at()
            });
        }

        Ok(())
    }
}

impl FromRequest for TokenserverRequest {
    type Error = TokenserverError;
    type Future = LocalBoxFuture<'static, Result<Self, Self::Error>>;

    fn from_request(req: &HttpRequest, _payload: &mut Payload) -> Self::Future {
        let req = req.clone();

        Box::pin(async move {
            let mut log_items_mutator = LogItemsMutator::from(&req);
            let auth_data = AuthData::extract(&req).await?;

            let state = get_server_state(&req)?.as_ref();
            let shared_secret = get_secret(&req)?;
            let fxa_metrics_hash_secret = &state.fxa_metrics_hash_secret.as_bytes();

            // To preserve anonymity, compute a hash of the FxA UID to be used for reporting
            // metrics
            let hashed_fxa_uid = {
                let hashed_fxa_uid_full =
                    fxa_metrics_hash(&auth_data.fxa_uid, fxa_metrics_hash_secret);
                log_items_mutator.insert("uid".to_owned(), hashed_fxa_uid_full.clone());
                hashed_fxa_uid_full[0..32].to_owned()
            };
            log_items_mutator.insert("metrics_uid".to_owned(), hashed_fxa_uid.clone());

            // To preserve anonymity, compute a hash of the FxA device ID to be used for reporting
            // metrics. Use "none" as a placeholder for "device" with OAuth requests.
            let hashed_device_id = hash_device_id(&hashed_fxa_uid, "none", fxa_metrics_hash_secret);

            let DbWrapper(db) = DbWrapper::extract(&req).await?;
            let service_id = {
                let path = req.match_info();

                // If we've reached this extractor, we know that the Tokenserver path was matched,
                // meaning "application" and "version" are both present in the URL. So, we can use
                // `unwrap()` here.
                let application = path.get("application").unwrap();
                let version = path.get("version").unwrap();

                if application == "sync" {
                    if version == "1.5" {
                        db.get_service_id(params::GetServiceId {
                            service: SYNC_SERVICE_NAME.to_owned(),
                        })
                        .await?
                        .id
                    } else {
                        return Err(TokenserverError::unsupported(
                            "Unsupported application version".to_owned(),
                            version.to_owned(),
                        ));
                    }
                } else {
                    // NOTE: It would probably be better to include the name of the unsupported
                    // application in the error message, but the old Tokenserver only includes
                    // "application" in the error message. To keep the APIs between the old and
                    // new Tokenservers as close as possible, we defer to the error message from
                    // the old Tokenserver.
                    return Err(TokenserverError::unsupported(
                        "Unsupported application".to_owned(),
                        "application".to_owned(),
                    ));
                }
            };
            let user = db
                .get_or_create_user(params::GetOrCreateUser {
                    service_id,
                    email: auth_data.email.clone(),
                    generation: auth_data.generation.unwrap_or(0),
                    client_state: auth_data.client_state.clone(),
                    keys_changed_at: auth_data.keys_changed_at,
                    capacity_release_rate: state.node_capacity_release_rate,
                })
                .await?;
            log_items_mutator.insert("first_seen_at".to_owned(), user.first_seen_at.to_string());

            let duration = {
                let params =
                    Query::<QueryParams>::extract(&req)
                        .await
                        .map_err(|_| TokenserverError {
                            description: "invalid query params".to_owned(),
                            context: "invalid query params".to_owned(),
                            http_status: StatusCode::BAD_REQUEST,
                            location: ErrorLocation::Url,
                            ..Default::default()
                        })?;

                // An error in the "duration" query parameter should never cause a request to fail.
                // Instead, we should simply resort to using the default token duration.
                params.duration.as_ref().and_then(|duration_string| {
                    match duration_string.parse::<u64>() {
                        // The specified token duration should never be greater than the default
                        // token duration set on the server.
                        Ok(duration) if duration <= state.token_duration => Some(duration),
                        _ => None,
                    }
                })
            };

            let tokenserver_request = TokenserverRequest {
                user,
                auth_data,
                shared_secret,
                hashed_fxa_uid,
                hashed_device_id,
                service_id,
                duration: duration.unwrap_or(state.token_duration),
                node_type: state.node_type,
            };

            tokenserver_request.validate()?;

            Ok(tokenserver_request)
        })
    }
}

#[derive(Deserialize)]
struct QueryParams {
    pub duration: Option<String>,
}

/// A local "newtype" that wraps `Box<dyn Db>` so we can implement `FromRequest`.
pub struct DbWrapper(pub Box<dyn Db>);

impl FromRequest for DbWrapper {
    type Error = TokenserverError;
    type Future = LocalBoxFuture<'static, Result<Self, Self::Error>>;

    fn from_request(req: &HttpRequest, _payload: &mut Payload) -> Self::Future {
        let req = req.clone();

        Box::pin(async move {
            DbPoolWrapper::extract(&req)
                .await?
                .0
                .get()
                .await
                .map(Self)
                .map_err(|e| TokenserverError {
                    context: format!("Couldn't acquire a database connection: {}", e),
                    ..TokenserverError::internal_error()
                })
        })
    }
}

struct DbPoolWrapper(Box<dyn DbPool>);

impl FromRequest for DbPoolWrapper {
    type Error = TokenserverError;
    type Future = LocalBoxFuture<'static, Result<Self, Self::Error>>;

    fn from_request(req: &HttpRequest, _payload: &mut Payload) -> Self::Future {
        let req = req.clone();

        Box::pin(async move {
            let state = get_server_state(&req)?.as_ref();

            Ok(Self(state.db_pool.clone()))
        })
    }
}

/// An authentication token as parsed from the `Authorization` header.
/// OAuth tokens are opaque to Tokenserver and must be verified via FxA.
pub enum Token {
    OAuthToken(String),
}

impl FromRequest for Token {
    type Error = TokenserverError;
    type Future = LocalBoxFuture<'static, Result<Self, Self::Error>>;

    fn from_request(req: &HttpRequest, _payload: &mut Payload) -> Self::Future {
        let req = req.clone();

        Box::pin(async move {
            // The request must have a valid Authorization header
            let authorization_header = req
                .headers()
                .get("Authorization")
                .ok_or_else(|| TokenserverError {
                    description: "Unauthorized".to_owned(),
                    location: ErrorLocation::Body,
                    context: "No Authorization header".to_owned(),
                    ..Default::default()
                })?
                .to_str()
                .map_err(|e| TokenserverError {
                    description: "Unauthorized".to_owned(),
                    location: ErrorLocation::Body,
                    context: format!(
                        "Authorization header contains invalid ASCII characters: {}",
                        e
                    ),
                    ..Default::default()
                })?;

            if let Some((auth_type, token)) = authorization_header.split_once(' ') {
                let auth_type = auth_type.to_ascii_lowercase();

                if auth_type == "bearer" {
                    Ok(Token::OAuthToken(token.to_owned()))
                } else {
                    // The request must use a Bearer token
                    Err(TokenserverError {
                        description: "Unsupported".to_owned(),
                        location: ErrorLocation::Body,
                        context: "Invalid authorization scheme".to_owned(),
                        ..Default::default()
                    })
                }
            } else {
                // Headers that are not of the format "[AUTH TYPE] [TOKEN]" are invalid
                Err(TokenserverError {
                    description: "Unauthorized".to_owned(),
                    location: ErrorLocation::Body,
                    context: "Invalid Authorization header format".to_owned(),
                    ..Default::default()
                })
            }
        })
    }
}

/// The data extracted from the authentication token.
#[derive(Debug, Default, Eq, PartialEq)]
pub struct AuthData {
    pub client_state: String,
    pub device_id: Option<String>,
    pub email: String,
    pub fxa_uid: String,
    pub generation: Option<i64>,
    pub keys_changed_at: Option<i64>,
}

impl FromRequest for AuthData {
    type Error = TokenserverError;
    type Future = LocalBoxFuture<'static, Result<Self, Self::Error>>;

    fn from_request(req: &HttpRequest, _payload: &mut Payload) -> Self::Future {
        let req = req.clone();

        Box::pin(async move {
            let state = get_server_state(&req)?.as_ref();
            let token = Token::extract(&req).await?;

            let TokenserverMetrics(mut metrics) = TokenserverMetrics::extract(&req).await?;
            let mut log_items_mutator = LogItemsMutator::from(&req);

            // The Python Tokenserver treats zero values and null values both as being
            // null, so for consistency, we need to convert a `Some(0)` value to `None`
            fn convert_zero_to_none(generation_or_keys_changed_at: Option<i64>) -> Option<i64> {
                match generation_or_keys_changed_at {
                    Some(0) => None,
                    _ => generation_or_keys_changed_at,
                }
            }

            match token {
                Token::OAuthToken(token) => {
                    // Add a tag to the request extensions
                    req.add_tag("token_type".to_owned(), "OAuth".to_owned());
                    log_items_mutator.insert("token_type".to_owned(), "OAuth".to_owned());

                    // Start a timer with the same tag
                    let mut tags = HashMap::default();
                    tags.insert("token_type".to_owned(), "OAuth".to_owned());
                    metrics.start_timer("token_verification", Some(tags));
                    let verify_output = state.oauth_verifier.verify(token, &metrics).await?;

                    // For requests using OAuth, the keys_changed_at and client state are embedded
                    // in the X-KeyID header.
                    let key_id = KeyId::extract(&req).await?;
                    let fxa_uid = verify_output.fxa_uid;
                    let email = format!("{}@{}", fxa_uid, state.fxa_email_domain);

                    Ok(AuthData {
                        client_state: key_id.client_state,
                        email,
                        device_id: None,
                        fxa_uid,
                        generation: convert_zero_to_none(verify_output.generation),
                        keys_changed_at: convert_zero_to_none(Some(key_id.keys_changed_at)),
                    })
                }
            }
        })
    }
}

/// The value extracted from the X-Client-State header if it was present. The value in this header
/// consists of the raw client state bytes encoded as a hexadecimal string.
struct XClientStateHeader(Option<String>);

impl FromRequest for XClientStateHeader {
    type Error = TokenserverError;
    type Future = LocalBoxFuture<'static, Result<Self, Self::Error>>;

    fn from_request(req: &HttpRequest, _payload: &mut Payload) -> Self::Future {
        let req = req.clone();

        Box::pin(async move {
            let headers = req.headers();
            let maybe_x_client_state = headers
                .get("X-Client-State")
                .and_then(|header| header.to_str().ok());

            // If there's a client state value in the X-Client-State header, make sure it is valid
            if let Some(x_client_state) = maybe_x_client_state {
                if !CLIENT_STATE_REGEX.is_match(x_client_state) {
                    return Err(TokenserverError {
                        status: "error",
                        location: ErrorLocation::Header,
                        description: "Invalid client state value".to_owned(),
                        name: "X-Client-State".to_owned(),
                        http_status: StatusCode::BAD_REQUEST,
                        context: "Invalid client state value".to_owned(),
                        ..Default::default()
                    });
                }
            }

            Ok(Self(maybe_x_client_state.map(ToOwned::to_owned)))
        })
    }
}

// The key ID, as extracted from the X-KeyID header. The X-KeyID header is of the format
// `[keys_changed_at]-[base64-encoded client state]` (e.g. `00000000000001234-qqo`)
#[derive(Clone, Debug, PartialEq)]
struct KeyId {
    client_state: String,
    keys_changed_at: i64,
}

impl FromRequest for KeyId {
    type Error = TokenserverError;
    type Future = LocalBoxFuture<'static, Result<Self, Self::Error>>;

    fn from_request(req: &HttpRequest, _payload: &mut Payload) -> Self::Future {
        let req = req.clone();

        Box::pin(async move {
            let headers = req.headers();

            // The X-KeyID header must be present for requests using OAuth
            let x_key_id = headers
                .get("X-KeyID")
                .ok_or_else(|| {
                    TokenserverError::invalid_key_id("Missing X-KeyID header".to_owned())
                })?
                .to_str()
                .map_err(|_| {
                    TokenserverError::invalid_key_id("Invalid X-KeyID header".to_owned())
                })?;

            // The X-KeyID header is of the format `[keys_changed_at]-[base64-encoded client state]` (e.g. `00000000000001234-qqo`)
            let (keys_changed_at_string, encoded_client_state) =
                x_key_id.split_once('-').ok_or_else(|| TokenserverError {
                    context: "X-KeyID header has invalid format".to_owned(),
                    ..TokenserverError::invalid_credentials("Unauthorized".to_owned())
                })?;

            let client_state = {
                // The client state in the X-KeyID header consists of the raw client state bytes
                // encoded as URL-safe base64 with the padding removed. We convert it to hex
                // because we store the client state as hex in the database.
                let client_state_hex = {
                    let bytes = engine::general_purpose::URL_SAFE_NO_PAD
                        .decode(encoded_client_state)
                        .map_err(|e| TokenserverError {
                            context: format!(
                                "Failed to decode client state base64 in X-KeyID: {}",
                                e
                            ),
                            ..TokenserverError::invalid_credentials("Unauthorized".to_owned())
                        })?;

                    hex::encode(bytes)
                };
                // The client state from the X-Client-State header is already properly encoded as
                // hex
                let XClientStateHeader(x_client_state) = XClientStateHeader::extract(&req).await?;

                // If there's a client state value in the X-Client-State header, verify that it matches
                // the value in X-KeyID.
                if let Some(x_client_state) = x_client_state {
                    if x_client_state != client_state_hex {
                        return Err(TokenserverError {
                            status: "invalid-client-state",
                            location: ErrorLocation::Body,
                            context: "Client state mismatch in X-Client-State header".to_owned(),
                            ..TokenserverError::default()
                        });
                    }
                }

                client_state_hex
            };

            let keys_changed_at =
                keys_changed_at_string
                    .parse::<i64>()
                    .map_err(|e| TokenserverError {
                        context: format!("Non-integral keys_changed_at in X-KeyID: {}", e),
                        ..TokenserverError::invalid_credentials("Unauthorized".to_owned())
                    })?;

            Ok(KeyId {
                client_state,
                keys_changed_at,
            })
        })
    }
}

impl FromRequest for TokenserverMetrics {
    type Error = TokenserverError;
    type Future = LocalBoxFuture<'static, Result<Self, Self::Error>>;

    fn from_request(req: &HttpRequest, _payload: &mut Payload) -> Self::Future {
        let req = req.clone();

        // `Result::unwrap` is safe to use here, since MetricsWrapper::extract can never fail
        Box::pin(async move {
            Ok(TokenserverMetrics(
                MetricsWrapper::extract(&req).await.unwrap().0,
            ))
        })
    }
}

fn get_server_state(req: &HttpRequest) -> Result<&Data<ServerState>, TokenserverError> {
    req.app_data::<Data<ServerState>>()
        .ok_or_else(|| TokenserverError {
            context: "Failed to load the application state".to_owned(),
            ..TokenserverError::internal_error()
        })
}

fn get_secret(req: &HttpRequest) -> Result<String, TokenserverError> {
    let secrets = req
        .app_data::<Data<Arc<Secrets>>>()
        .ok_or_else(|| TokenserverError {
            context: "Failed to load the application secrets".to_owned(),
            ..TokenserverError::internal_error()
        })?;

    String::from_utf8(secrets.master_secret.clone()).map_err(|e| TokenserverError {
        context: format!("Failed to read the master secret: {}", e),
        ..TokenserverError::internal_error()
    })
}

fn fxa_metrics_hash(fxa_uid: &str, hmac_key: &[u8]) -> String {
    let mut mac = Hmac::<Sha256>::new_from_slice(hmac_key).expect("HMAC has no key size limit");
    mac.update(fxa_uid.as_bytes());

    let result = mac.finalize().into_bytes();
    hex::encode(result)
}

fn hash_device_id(fxa_uid: &str, device: &str, hmac_key: &[u8]) -> String {
    let mut to_hash = String::from(fxa_uid);
    to_hash.push_str(device);
    let fxa_metrics_hash = fxa_metrics_hash(&to_hash, hmac_key);

    String::from(&fxa_metrics_hash[0..32])
}

#[cfg(test)]
mod tests {
    use super::*;

    use actix_web::{
        dev::ServiceResponse,
        http::{Method, StatusCode},
        test::{self, TestRequest},
        HttpResponse,
    };
    use futures::executor::block_on;
    use lazy_static::lazy_static;
    use serde_json;
    use syncserver_settings::Settings as GlobalSettings;
    use syncstorage_settings::ServerLimits;
    use tokenserver_auth::{oauth, MockVerifier};
    use tokenserver_db::mock::MockDbPool as MockTokenserverPool;
    use tokenserver_settings::Settings as TokenserverSettings;

    use crate::tokenserver::ServerState;

    use std::sync::Arc;
    use std::time::{SystemTime, UNIX_EPOCH};

    lazy_static! {
        static ref SECRETS: Arc<Secrets> = Arc::new(Secrets::new("Ted Koppel is a robot").unwrap());
        static ref SERVER_LIMITS: Arc<ServerLimits> = Arc::new(ServerLimits::default());
    }

    const TOKEN_DURATION: u64 = 3600;

    #[actix_rt::test]
    async fn test_valid_tokenserver_request() {
        let fxa_uid = "test123";
        let oauth_verifier = {
            let verify_output = oauth::VerifyOutput {
                fxa_uid: fxa_uid.to_owned(),
                generation: Some(1234),
            };
            let valid = true;

            MockVerifier {
                valid,
                verify_output,
            }
        };
        let state = make_state(oauth_verifier);

        let req = TestRequest::default()
            .data(state)
            .data(Arc::clone(&SECRETS))
            .insert_header(("authorization", "Bearer fake_token"))
            .insert_header(("accept", "application/json,text/plain:q=0.5"))
            .insert_header(("x-keyid", "0000000001234-qqo"))
            .param("application", "sync")
            .param("version", "1.5")
            .uri("/1.0/sync/1.5?duration=100")
            .method(Method::GET)
            .to_http_request();

        let mut payload = Payload::None;
        let result = TokenserverRequest::from_request(&req, &mut payload)
            .await
            .unwrap();
        let expected_tokenserver_request = TokenserverRequest {
            user: results::GetOrCreateUser::default(),
            auth_data: AuthData {
                device_id: None,
                fxa_uid: fxa_uid.to_owned(),
                email: "test123@test.com".to_owned(),
                generation: Some(1234),
                keys_changed_at: Some(1234),
                client_state: "aaaa".to_owned(),
            },
            shared_secret: "Ted Koppel is a robot".to_owned(),
            hashed_fxa_uid: "4d00ecae64b98dd7dc7dea68d0dd615d".to_owned(),
            hashed_device_id: "3a41cccbdd666ebc4199f1f9d1249d44".to_owned(),
            service_id: i32::default(),
            duration: 100,
            node_type: NodeType::default(),
        };

        assert_eq!(result, expected_tokenserver_request);
    }

    #[actix_rt::test]
    async fn test_invalid_auth_token() {
        let fxa_uid = "test123";
        let oauth_verifier = {
            let verify_output = oauth::VerifyOutput {
                fxa_uid: fxa_uid.to_owned(),
                generation: Some(1234),
            };
            let valid = false;

            MockVerifier {
                valid,
                verify_output,
            }
        };
        let state = make_state(oauth_verifier);

        let request = TestRequest::default()
            .data(state)
            .data(Arc::clone(&SECRETS))
            .insert_header(("authorization", "Bearer fake_token"))
            .insert_header(("accept", "application/json,text/plain:q=0.5"))
            .insert_header(("x-keyid", "0000000001234-qqo"))
            .param("application", "sync")
            .param("version", "1.5")
            .method(Method::GET)
            .to_http_request();

        let response: HttpResponse = TokenserverRequest::extract(&request)
            .await
            .unwrap_err()
            .into();

        assert_eq!(response.status(), StatusCode::UNAUTHORIZED);

        let expected_error = TokenserverError::invalid_credentials("Unauthorized".to_owned());
        let body = extract_body_as_str(ServiceResponse::new(request, response));
        assert_eq!(body, serde_json::to_string(&expected_error).unwrap());
    }

    #[actix_rt::test]
    async fn test_application_and_version() {
        fn build_request() -> TestRequest {
            let fxa_uid = "test123";
            let oauth_verifier = {
                let verify_output = oauth::VerifyOutput {
                    fxa_uid: fxa_uid.to_owned(),
                    generation: Some(1234),
                };
                let valid = true;

                MockVerifier {
                    valid,
                    verify_output,
                }
            };

            TestRequest::default()
                .data(make_state(oauth_verifier))
                .data(Arc::clone(&SECRETS))
                .insert_header(("authorization", "Bearer fake_token"))
                .insert_header(("accept", "application/json,text/plain:q=0.5"))
                .insert_header(("x-keyid", "0000000001234-qqo"))
                .method(Method::GET)
        }

        // Valid application and invalid version
        {
            let request = build_request()
                .param("application", "sync")
                .param("version", "1.0")
                .to_http_request();

            let response: HttpResponse = TokenserverRequest::extract(&request)
                .await
                .unwrap_err()
                .into();

            assert_eq!(response.status(), StatusCode::NOT_FOUND);

            let expected_error = TokenserverError::unsupported(
                "Unsupported application version".to_owned(),
                "1.0".to_owned(),
            );
            let body = extract_body_as_str(ServiceResponse::new(request, response));
            assert_eq!(body, serde_json::to_string(&expected_error).unwrap());
        }

        // Invalid application and valid version
        {
            let request = build_request()
                .param("application", "push")
                .param("version", "1.5")
                .to_http_request();

            let response: HttpResponse = TokenserverRequest::extract(&request)
                .await
                .unwrap_err()
                .into();

            assert_eq!(response.status(), StatusCode::NOT_FOUND);

            let expected_error = TokenserverError::unsupported(
                "Unsupported application".to_owned(),
                "application".to_owned(),
            );
            let body = extract_body_as_str(ServiceResponse::new(request, response));
            assert_eq!(body, serde_json::to_string(&expected_error).unwrap());
        }

        // Invalid application and invalid version
        {
            let request = build_request()
                .param("application", "push")
                .param("version", "1.0")
                .to_http_request();

            let response: HttpResponse = TokenserverRequest::extract(&request)
                .await
                .unwrap_err()
                .into();

            assert_eq!(response.status(), StatusCode::NOT_FOUND);

            let expected_error = TokenserverError::unsupported(
                "Unsupported application".to_owned(),
                "application".to_owned(),
            );
            let body = extract_body_as_str(ServiceResponse::new(request, response));
            assert_eq!(body, serde_json::to_string(&expected_error).unwrap());
        }

        // Valid application and valid version
        {
            let request = build_request()
                .param("application", "sync")
                .param("version", "1.5")
                .to_http_request();

            assert!(TokenserverRequest::extract(&request).await.is_ok());
        }
    }

    #[actix_rt::test]
    async fn test_key_id() {
        fn build_request() -> TestRequest {
            let fxa_uid = "test123";
            let oauth_verifier = {
                let start = SystemTime::now();
                let current_time = start.duration_since(UNIX_EPOCH).unwrap();
                let verify_output = oauth::VerifyOutput {
                    fxa_uid: fxa_uid.to_owned(),
                    generation: Some(current_time.as_secs() as i64),
                };
                let valid = true;

                MockVerifier {
                    valid,
                    verify_output,
                }
            };

            TestRequest::default()
                .data(make_state(oauth_verifier))
                .insert_header(("authorization", "Bearer fake_token"))
                .insert_header(("accept", "application/json,text/plain:q=0.5"))
                .param("application", "sync")
                .param("version", "1.5")
                .method(Method::GET)
        }

        // Request with no X-KeyID header
        {
            let request = build_request().to_http_request();
            let response: HttpResponse = KeyId::extract(&request).await.unwrap_err().into();
            assert_eq!(response.status(), StatusCode::UNAUTHORIZED);

            let expected_error =
                TokenserverError::invalid_key_id("Missing X-KeyID header".to_owned());
            let body = extract_body_as_str(ServiceResponse::new(request, response));
            assert_eq!(body, serde_json::to_string(&expected_error).unwrap());
        }

        // X-KeyID header with non-visible ASCII characters (\u{200B} is the zero-width space character)
        {
            let request = build_request()
                .insert_header(("x-keyid", "\u{200B}"))
                .to_http_request();
            let response: HttpResponse = KeyId::extract(&request).await.unwrap_err().into();
            assert_eq!(response.status(), StatusCode::UNAUTHORIZED);

            let expected_error =
                TokenserverError::invalid_key_id("Invalid X-KeyID header".to_owned());
            let body = extract_body_as_str(ServiceResponse::new(request, response));
            assert_eq!(body, serde_json::to_string(&expected_error).unwrap());
        }

        // Improperly-formatted X-KeyID header
        {
            let request = build_request()
                .insert_header(("x-keyid", "00000000"))
                .to_http_request();
            let response: HttpResponse = KeyId::extract(&request).await.unwrap_err().into();
            assert_eq!(response.status(), StatusCode::UNAUTHORIZED);

            let expected_error = TokenserverError::invalid_credentials("Unauthorized".to_owned());
            let body = extract_body_as_str(ServiceResponse::new(request, response));
            assert_eq!(body, serde_json::to_string(&expected_error).unwrap());
        }

        // X-KeyID header with improperly-base64-encoded client state bytes
        {
            let request = build_request()
                .insert_header(("x-keyid", "0000000001234-notbase64"))
                .to_http_request();
            let response: HttpResponse = KeyId::extract(&request).await.unwrap_err().into();
            assert_eq!(response.status(), StatusCode::UNAUTHORIZED);

            let expected_error = TokenserverError::invalid_credentials("Unauthorized".to_owned());
            let body = extract_body_as_str(ServiceResponse::new(request, response));
            assert_eq!(body, serde_json::to_string(&expected_error).unwrap());
        }

        // X-KeyID header with non-UTF-8 bytes
        {
            let request = build_request()
                .insert_header(("x-keyid", &[0xFFu8, 0xFFu8, 0xFFu8, 0xFFu8][..]))
                .to_http_request();
            let response: HttpResponse = KeyId::extract(&request).await.unwrap_err().into();
            assert_eq!(response.status(), StatusCode::UNAUTHORIZED);

            let expected_error =
                TokenserverError::invalid_key_id("Invalid X-KeyID header".to_owned());
            let body = extract_body_as_str(ServiceResponse::new(request, response));
            assert_eq!(body, serde_json::to_string(&expected_error).unwrap());
        }

        // X-KeyID header with non-integral keys_changed_at
        {
            let request = build_request()
                .insert_header(("x-keyid", "notanumber-qqo"))
                .to_http_request();
            let response: HttpResponse = KeyId::extract(&request).await.unwrap_err().into();
            assert_eq!(response.status(), StatusCode::UNAUTHORIZED);

            let expected_error = TokenserverError::invalid_credentials("Unauthorized".to_owned());
            let body = extract_body_as_str(ServiceResponse::new(request, response));
            assert_eq!(body, serde_json::to_string(&expected_error).unwrap());
        }

        // X-KeyID header with client state that does not match that in the X-Client-State header
        {
            let request = build_request()
                .insert_header(("x-keyid", "0000000001234-qqo"))
                .insert_header(("x-client-state", "bbbb"))
                .to_http_request();
            let response: HttpResponse = KeyId::extract(&request).await.unwrap_err().into();
            assert_eq!(response.status(), StatusCode::UNAUTHORIZED);

            let expected_error = TokenserverError {
                status: "invalid-client-state",
                location: ErrorLocation::Body,
                ..TokenserverError::default()
            };
            let body = extract_body_as_str(ServiceResponse::new(request, response));
            assert_eq!(body, serde_json::to_string(&expected_error).unwrap());
        }

        // Valid X-KeyID header with matching X-Client-State header
        {
            let request = build_request()
                .insert_header(("x-keyid", "0000000001234-qqo"))
                .insert_header(("x-client-state", "aaaa"))
                .to_http_request();
            let key_id = KeyId::extract(&request).await.unwrap();
            let expected_key_id = KeyId {
                client_state: "aaaa".to_owned(),
                keys_changed_at: 1234,
            };

            assert_eq!(key_id, expected_key_id);
        }

        // Valid X-KeyID header with no X-Client-State header
        {
            let request = build_request()
                .insert_header(("x-keyid", "0000000001234-qqo"))
                .to_http_request();
            let key_id = KeyId::extract(&request).await.unwrap();
            let expected_key_id = KeyId {
                client_state: "aaaa".to_owned(),
                keys_changed_at: 1234,
            };

            assert_eq!(key_id, expected_key_id);
        }
    }

    #[actix_rt::test]
    async fn test_old_generation() {
        // The request includes a generation that is less than the generation currently stored on
        // the user record
        let tokenserver_request = TokenserverRequest {
            user: results::GetOrCreateUser {
                uid: 1,
                email: "test@test.com".to_owned(),
                client_state: "aaaa".to_owned(),
                generation: 1234,
                node: "node".to_owned(),
                keys_changed_at: Some(1234),
                replaced_at: None,
                created_at: 1234,
                first_seen_at: 1234,
                old_client_states: vec![],
            },
            auth_data: AuthData {
                device_id: None,
                fxa_uid: "test".to_owned(),
                email: "test@test.com".to_owned(),
                generation: Some(1233),
                keys_changed_at: Some(1234),
                client_state: "aaaa".to_owned(),
            },
            shared_secret: "secret".to_owned(),
            hashed_fxa_uid: "abcdef".to_owned(),
            hashed_device_id: "abcdef".to_owned(),
            service_id: 1,
            duration: TOKEN_DURATION,
            node_type: NodeType::default(),
        };

        let error = tokenserver_request.validate().unwrap_err();
        assert_eq!(
            error,
            TokenserverError {
                context: "New generation less than previously-seen generation".to_owned(),
                ..TokenserverError::invalid_generation()
            }
        );
    }

    #[actix_rt::test]
    async fn test_old_keys_changed_at() {
        // The request includes a keys_changed_at that is less than the keys_changed_at currently
        // stored on the user record
        let tokenserver_request = TokenserverRequest {
            user: results::GetOrCreateUser {
                uid: 1,
                email: "test@test.com".to_owned(),
                client_state: "aaaa".to_owned(),
                generation: 1234,
                node: "node".to_owned(),
                keys_changed_at: Some(1234),
                created_at: 1234,
                first_seen_at: 1234,
                replaced_at: None,
                old_client_states: vec![],
            },
            auth_data: AuthData {
                device_id: None,
                fxa_uid: "test".to_owned(),
                email: "test@test.com".to_owned(),
                generation: Some(1234),
                keys_changed_at: Some(1233),
                client_state: "aaaa".to_owned(),
            },
            shared_secret: "secret".to_owned(),
            hashed_fxa_uid: "abcdef".to_owned(),
            hashed_device_id: "abcdef".to_owned(),
            service_id: 1,
            duration: TOKEN_DURATION,
            node_type: NodeType::default(),
        };

        let error = tokenserver_request.validate().unwrap_err();
        assert_eq!(
            error,
            TokenserverError {
                context: "New keys_changed_at less than previously-seen keys_changed_at".to_owned(),
                ..TokenserverError::invalid_keys_changed_at()
            }
        );
    }

    #[actix_rt::test]
    async fn test_keys_changed_without_generation_change() {
        // The request includes a new value for keys_changed_at without a new value for generation
        let tokenserver_request = TokenserverRequest {
            user: results::GetOrCreateUser {
                uid: 1,
                email: "test@test.com".to_owned(),
                client_state: "aaaa".to_owned(),
                generation: 1234,
                node: "node".to_owned(),
                keys_changed_at: Some(1234),
                created_at: 1234,
                first_seen_at: 1234,
                replaced_at: None,
                old_client_states: vec![],
            },
            auth_data: AuthData {
                device_id: None,
                fxa_uid: "test".to_owned(),
                email: "test@test.com".to_owned(),
                generation: Some(1234),
                keys_changed_at: Some(1235),
                client_state: "aaaa".to_owned(),
            },
            shared_secret: "secret".to_owned(),
            hashed_fxa_uid: "abcdef".to_owned(),
            hashed_device_id: "abcdef".to_owned(),
            service_id: 1,
            duration: TOKEN_DURATION,
            node_type: NodeType::default(),
        };

        let error = tokenserver_request.validate().unwrap_err();
        assert_eq!(
            error,
            TokenserverError {
                context: "keys_changed_at greater than generation".to_owned(),
                ..TokenserverError::invalid_keys_changed_at()
            }
        );
    }

    #[actix_rt::test]
    async fn test_old_client_state() {
        // The request includes a previously-used client state that is not the user's current
        // client state
        let tokenserver_request = TokenserverRequest {
            user: results::GetOrCreateUser {
                uid: 1,
                email: "test@test.com".to_owned(),
                client_state: "aaaa".to_owned(),
                generation: 1234,
                node: "node".to_owned(),
                keys_changed_at: Some(1234),
                created_at: 1234,
                first_seen_at: 1234,
                replaced_at: None,
                old_client_states: vec!["bbbb".to_owned()],
            },
            auth_data: AuthData {
                device_id: None,
                fxa_uid: "test".to_owned(),
                email: "test@test.com".to_owned(),
                generation: Some(1234),
                keys_changed_at: Some(1234),
                client_state: "bbbb".to_owned(),
            },
            shared_secret: "secret".to_owned(),
            hashed_fxa_uid: "abcdef".to_owned(),
            hashed_device_id: "abcdef".to_owned(),
            service_id: 1,
            duration: TOKEN_DURATION,
            node_type: NodeType::default(),
        };

        let error = tokenserver_request.validate().unwrap_err();
        let error_message = "Unacceptable client-state value stale value".to_owned();
        assert_eq!(
            error,
            TokenserverError::invalid_client_state(
                error_message,
                Some(Box::new(vec![("is_stale", "true".to_owned())]))
            )
        );
    }

    #[actix_rt::test]
    async fn test_new_client_state_without_generation_change() {
        // The request includes a new client state without a new generation value
        let tokenserver_request = TokenserverRequest {
            user: results::GetOrCreateUser {
                uid: 1,
                email: "test@test.com".to_owned(),
                client_state: "aaaa".to_owned(),
                generation: 1234,
                node: "node".to_owned(),
                keys_changed_at: Some(1234),
                created_at: 1234,
                first_seen_at: 1234,
                replaced_at: None,
                old_client_states: vec![],
            },
            auth_data: AuthData {
                device_id: None,
                fxa_uid: "test".to_owned(),
                email: "test@test.com".to_owned(),
                generation: Some(1234),
                keys_changed_at: Some(1234),
                client_state: "bbbb".to_owned(),
            },
            shared_secret: "secret".to_owned(),
            hashed_fxa_uid: "abcdef".to_owned(),
            hashed_device_id: "abcdef".to_owned(),
            service_id: 1,
            duration: TOKEN_DURATION,
            node_type: NodeType::default(),
        };

        let error = tokenserver_request.validate().unwrap_err();
        let error_message =
            "Unacceptable client-state value new value with no generation change".to_owned();
        assert_eq!(
            error,
            TokenserverError::invalid_client_state(error_message, None),
        );
    }

    #[actix_rt::test]
    async fn test_new_client_state_without_key_change() {
        // The request includes a new client state without a new keys_changed_at value
        let tokenserver_request = TokenserverRequest {
            user: results::GetOrCreateUser {
                uid: 1,
                email: "test@test.com".to_owned(),
                client_state: "aaaa".to_owned(),
                generation: 1234,
                node: "node".to_owned(),
                keys_changed_at: Some(1234),
                created_at: 1234,
                first_seen_at: 1234,
                replaced_at: None,
                old_client_states: vec![],
            },
            auth_data: AuthData {
                device_id: None,
                fxa_uid: "test".to_owned(),
                email: "test@test.com".to_owned(),
                generation: Some(1235),
                keys_changed_at: Some(1234),
                client_state: "bbbb".to_owned(),
            },
            shared_secret: "secret".to_owned(),
            hashed_fxa_uid: "abcdef".to_owned(),
            hashed_device_id: "abcdef".to_owned(),
            service_id: 1,
            duration: TOKEN_DURATION,
            node_type: NodeType::default(),
        };

        let error = tokenserver_request.validate().unwrap_err();
        let error_message =
            "Unacceptable client-state value new value with no keys_changed_at change".to_owned();
        assert_eq!(
            error,
            TokenserverError::invalid_client_state(error_message, None)
        );
    }

    fn extract_body_as_str(sresponse: ServiceResponse) -> String {
        String::from_utf8(block_on(test::read_body(sresponse)).to_vec()).unwrap()
    }

    fn make_state(oauth_verifier: MockVerifier<oauth::VerifyOutput>) -> ServerState {
        let syncserver_settings = GlobalSettings::default();
        let tokenserver_settings = TokenserverSettings::default();

        ServerState {
            fxa_email_domain: "test.com".to_owned(),
            fxa_metrics_hash_secret: "".to_owned(),
            oauth_verifier: Box::new(oauth_verifier),
            db_pool: Box::new(MockTokenserverPool::new()),
            node_capacity_release_rate: None,
            node_type: NodeType::default(),
            metrics: syncserver_common::metrics_from_opts(
                &tokenserver_settings.statsd_label,
                syncserver_settings.statsd_host.as_deref(),
                syncserver_settings.statsd_port,
            )
            .unwrap(),
            token_duration: TOKEN_DURATION,
        }
    }
}<|MERGE_RESOLUTION|>--- conflicted
+++ resolved
@@ -98,17 +98,6 @@
             });
         }
 
-<<<<<<< HEAD
-=======
-        // If the client previously reported a client state, every subsequent request must include
-        // one. Note that this is only relevant for BrowserID requests, since OAuth requests must
-        // always include a client state.
-        if !self.user.client_state.is_empty() && self.auth_data.client_state.is_empty() {
-            let error_message = "Unacceptable client-state value empty string".to_owned();
-            return Err(TokenserverError::invalid_client_state(error_message, None));
-        }
-
->>>>>>> 77181308
         // The client state on the request must not have been used in the past.
         if self
             .user
