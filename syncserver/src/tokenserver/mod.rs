pub mod auth;
pub mod extractors;
pub mod handlers;
pub mod logging;

use actix_web::{dev::RequestHead, http::header::USER_AGENT, HttpRequest};
use cadence::StatsdClient;
use serde::{
    ser::{SerializeMap, Serializer},
    Serialize,
};
use syncserver_common::Metrics;
use tokenserver_common::NodeType;
use tokenserver_db::{params, DbPoolTrait, TokenserverPool};
use tokenserver_settings::Settings;

use crate::{
<<<<<<< HEAD
    error::{ApiError, ApiErrorKind},
    server::user_agent,
=======
    error::ApiError,
    server::{metrics::Metrics, user_agent, BlockingThreadpool},
>>>>>>> b95e549a
};
use auth::{browserid, oauth, VerifyToken};

use std::{collections::HashMap, convert::TryFrom, fmt, sync::Arc};

#[derive(Clone)]
pub struct ServerState {
    pub db_pool: Box<dyn DbPoolTrait>,
    pub fxa_email_domain: String,
    pub fxa_metrics_hash_secret: String,
    pub oauth_verifier: Box<dyn VerifyToken<Output = oauth::VerifyOutput>>,
    pub browserid_verifier: Box<dyn VerifyToken<Output = browserid::VerifyOutput>>,
    pub node_capacity_release_rate: Option<f32>,
    pub node_type: NodeType,
    pub metrics: Box<StatsdClient>,
    pub token_duration: u64,
}

impl ServerState {
    pub fn from_settings(
        settings: &Settings,
        metrics: StatsdClient,
        blocking_threadpool: Arc<BlockingThreadpool>,
    ) -> Result<Self, ApiError> {
        let oauth_verifier = Box::new(
            oauth::Verifier::new(settings, blocking_threadpool.clone())
                .expect("failed to create Tokenserver OAuth verifier"),
        );
        let browserid_verifier = Box::new(
            browserid::RemoteVerifier::try_from(settings)
                .expect("failed to create Tokenserver BrowserID verifier"),
        );
        let use_test_transactions = false;

        TokenserverPool::new(
            settings,
            &Metrics::from(&metrics),
            blocking_threadpool,
            use_test_transactions,
        )
        .map(|mut db_pool| {
            // NOTE: Provided there's a "sync-1.5" service record in the database, it is highly
            // unlikely for this query to fail outside of network failures or other random
            // errors
            db_pool.service_id = db_pool
                .get_sync()
                .and_then(|db| {
                    db.get_service_id_sync(params::GetServiceId {
                        service: "sync-1.5".to_owned(),
                    })
<<<<<<< HEAD
                    .ok()
                    .map(|result| result.id);

                ServerState {
                    fxa_email_domain: settings.fxa_email_domain.clone(),
                    fxa_metrics_hash_secret: settings.fxa_metrics_hash_secret.clone(),
                    oauth_verifier,
                    browserid_verifier,
                    db_pool: Box::new(db_pool),
                    node_capacity_release_rate: settings.node_capacity_release_rate,
                    node_type: settings.node_type,
                    metrics: Box::new(metrics),
                    token_duration: settings.token_duration,
                }
            })
            .map_err(|_| {
                ApiErrorKind::Internal("Failed to create Tokenserver pool".to_owned()).into()
            })
=======
                })
                .ok()
                .map(|result| result.id);

            ServerState {
                fxa_email_domain: settings.fxa_email_domain.clone(),
                fxa_metrics_hash_secret: settings.fxa_metrics_hash_secret.clone(),
                oauth_verifier,
                browserid_verifier,
                db_pool: Box::new(db_pool),
                node_capacity_release_rate: settings.node_capacity_release_rate,
                node_type: settings.node_type,
                metrics: Box::new(metrics),
                token_duration: settings.token_duration,
            }
        })
        .map_err(Into::into)
>>>>>>> b95e549a
    }
}

pub struct TokenserverMetrics(Metrics);

#[derive(Clone, Debug)]
struct LogItems(HashMap<String, String>);

impl LogItems {
    fn new() -> Self {
        Self(HashMap::new())
    }

    pub fn insert(&mut self, k: String, v: String) {
        self.0.insert(k, v);
    }

    fn insert_if_not_empty(&mut self, k: &str, v: &str) {
        if !v.is_empty() {
            self.0.insert(k.to_owned(), v.to_owned());
        }
    }
}

impl From<&RequestHead> for LogItems {
    fn from(req_head: &RequestHead) -> Self {
        let mut items = Self::new();
        if let Some(ua) = req_head.headers().get(USER_AGENT) {
            if let Ok(uas) = ua.to_str() {
                let (ua_result, metrics_os, metrics_browser) = user_agent::parse_user_agent(uas);
                items.insert_if_not_empty("ua.os.family", metrics_os);
                items.insert_if_not_empty("ua.browser.family", metrics_browser);
                items.insert_if_not_empty("ua.name", ua_result.name);
                items.insert_if_not_empty("ua.os.ver", &ua_result.os_version);
                items.insert_if_not_empty("ua.browser.ver", ua_result.version);
                items.insert_if_not_empty("ua", ua_result.version);
            }
        }
        items.insert("uri.method".to_owned(), req_head.method.to_string());
        items.insert("uri.path".to_owned(), req_head.uri.to_string());

        items
    }
}

impl<'a> IntoIterator for &'a LogItems {
    type Item = (&'a String, &'a String);
    type IntoIter = <&'a HashMap<String, String> as IntoIterator>::IntoIter;

    fn into_iter(self) -> Self::IntoIter {
        self.0.iter()
    }
}

impl Serialize for LogItems {
    fn serialize<S>(&self, serializer: S) -> Result<S::Ok, S::Error>
    where
        S: Serializer,
    {
        let mut seq = serializer.serialize_map(Some(self.0.len()))?;
        for item in self {
            if !item.1.is_empty() {
                seq.serialize_entry(&item.0, &item.1)?;
            }
        }
        seq.end()
    }
}

impl fmt::Display for LogItems {
    fn fmt(&self, f: &mut fmt::Formatter<'_>) -> fmt::Result {
        write!(
            f,
            "{}",
            serde_json::to_string(&self).map_err(|_| fmt::Error)?
        )
    }
}

struct LogItemsMutator<'a>(&'a HttpRequest);

impl<'a> LogItemsMutator<'a> {
    pub fn insert(&mut self, k: String, v: String) {
        let mut exts = self.0.extensions_mut();

        if !exts.contains::<LogItems>() {
            exts.insert(LogItems::from(self.0.head()));
        }

        let log_items = exts.get_mut::<LogItems>().unwrap();

        log_items.insert(k, v);
    }
}

impl<'a> From<&'a HttpRequest> for LogItemsMutator<'a> {
    fn from(req: &'a HttpRequest) -> Self {
        Self(req)
    }
}<|MERGE_RESOLUTION|>--- conflicted
+++ resolved
@@ -9,19 +9,14 @@
     ser::{SerializeMap, Serializer},
     Serialize,
 };
-use syncserver_common::Metrics;
+use syncserver_common::{BlockingThreadpool, Metrics};
 use tokenserver_common::NodeType;
 use tokenserver_db::{params, DbPoolTrait, TokenserverPool};
 use tokenserver_settings::Settings;
 
 use crate::{
-<<<<<<< HEAD
     error::{ApiError, ApiErrorKind},
     server::user_agent,
-=======
-    error::ApiError,
-    server::{metrics::Metrics, user_agent, BlockingThreadpool},
->>>>>>> b95e549a
 };
 use auth::{browserid, oauth, VerifyToken};
 
@@ -72,26 +67,6 @@
                     db.get_service_id_sync(params::GetServiceId {
                         service: "sync-1.5".to_owned(),
                     })
-<<<<<<< HEAD
-                    .ok()
-                    .map(|result| result.id);
-
-                ServerState {
-                    fxa_email_domain: settings.fxa_email_domain.clone(),
-                    fxa_metrics_hash_secret: settings.fxa_metrics_hash_secret.clone(),
-                    oauth_verifier,
-                    browserid_verifier,
-                    db_pool: Box::new(db_pool),
-                    node_capacity_release_rate: settings.node_capacity_release_rate,
-                    node_type: settings.node_type,
-                    metrics: Box::new(metrics),
-                    token_duration: settings.token_duration,
-                }
-            })
-            .map_err(|_| {
-                ApiErrorKind::Internal("Failed to create Tokenserver pool".to_owned()).into()
-            })
-=======
                 })
                 .ok()
                 .map(|result| result.id);
@@ -108,8 +83,7 @@
                 token_duration: settings.token_duration,
             }
         })
-        .map_err(Into::into)
->>>>>>> b95e549a
+        .map_err(|_| ApiErrorKind::Internal("Failed to create Tokenserver pool".to_owned()).into())
     }
 }
 
