//! Main application server

use std::{
    env, fmt,
    sync::{
        atomic::{AtomicU64, Ordering},
        Arc,
    },
    time::Duration,
};

use actix_cors::Cors;
use actix_web::{
<<<<<<< HEAD
    dev, guard,
=======
    dev,
    error::BlockingError,
>>>>>>> 0362bcab
    http::StatusCode,
    http::{header::LOCATION, Method},
    middleware::errhandlers::ErrorHandlers,
    web, App, HttpRequest, HttpResponse, HttpServer,
};
use cadence::{Gauged, StatsdClient};
use syncserver_common::InternalError;
use syncserver_db_common::{error::DbError, DbPool, GetPoolState, PoolState};
use syncserver_settings::Settings;
use syncstorage_settings::{Deadman, ServerLimits};
use tokio::{sync::RwLock, time};

use crate::db::pool_from_settings;
use crate::error::ApiError;
use crate::server::metrics::Metrics;
use crate::tokenserver;
use crate::web::{handlers, middleware};

pub const BSO_ID_REGEX: &str = r"[ -~]{1,64}";
pub const COLLECTION_ID_REGEX: &str = r"[a-zA-Z0-9._-]{1,32}";
pub const SYNC_DOCS_URL: &str =
    "https://mozilla-services.readthedocs.io/en/latest/storage/apis-1.5.html";
const MYSQL_UID_REGEX: &str = r"[0-9]{1,10}";
const SYNC_VERSION_PATH: &str = "1.5";

pub mod metrics;
#[cfg(test)]
mod test;
pub mod user_agent;

/// This is the global HTTP state object that will be made available to all
/// HTTP API calls.
pub struct ServerState {
    pub db_pool: Box<dyn DbPool>,

    /// Server-enforced limits for request payloads.
    pub limits: Arc<ServerLimits>,

    /// limits rendered as JSON
    pub limits_json: String,

    /// Metric reporting
    pub metrics: Box<StatsdClient>,

    pub port: u16,

    pub quota_enabled: bool,

    pub deadman: Arc<RwLock<Deadman>>,
}

pub fn cfg_path(path: &str) -> String {
    let path = path
        .replace(
            "{collection}",
            &format!("{{collection:{}}}", COLLECTION_ID_REGEX),
        )
        .replace("{bso}", &format!("{{bso:{}}}", BSO_ID_REGEX));
    format!("/{}/{{uid:{}}}{}", SYNC_VERSION_PATH, MYSQL_UID_REGEX, path)
}

fn get_offset(query: &str) -> Option<String> {
    for part in query.split('&') {
        let mut kv = part.splitn(2, '=');
        if kv.next() == Some("offset") {
            return kv.next().map(|v| v.to_owned());
        }
    }
    None
}

pub struct Server;

#[macro_export]
macro_rules! build_app {
    ($syncstorage_state: expr, $tokenserver_state: expr, $secrets: expr, $limits: expr, $cors: expr) => {
        App::new()
            .configure(|cfg| {
                cfg.data($syncstorage_state);

                if let Some(tokenserver_state) = $tokenserver_state {
                    let state = tokenserver_state.clone();
                    cfg.data(state);
                }
            })
            .data($secrets)
            // Middleware is applied LIFO
            // These will wrap all outbound responses with matching status codes.
            .wrap(ErrorHandlers::new().handler(StatusCode::NOT_FOUND, ApiError::render_404))
            // These are our wrappers
            .wrap(middleware::weave::WeaveTimestamp::new())
            .wrap(tokenserver::logging::LoggingWrapper::new())
            .wrap(middleware::sentry::SentryWrapper::default())
            .wrap(middleware::rejectua::RejectUA::default())
            .wrap($cors)
            .wrap_fn(middleware::emit_http_status_with_tokenserver_origin)
            .service(
                web::resource(&cfg_path("/info/collections"))
                    .route(web::get().to(handlers::get_collections)),
            )
            .service(
                web::resource(&cfg_path("/info/collection_counts"))
                    .route(web::get().to(handlers::get_collection_counts)),
            )
            .service(
                web::resource(&cfg_path("/info/collection_usage"))
                    .route(web::get().to(handlers::get_collection_usage)),
            )
            .service(
                web::resource(&cfg_path("/info/configuration"))
                    .route(web::get().to(handlers::get_configuration)),
            )
            .service(
                web::resource(&cfg_path("/info/quota")).route(web::get().to(handlers::get_quota)),
            )
            .service(web::resource(&cfg_path("")).route(web::delete().to(handlers::delete_all)))
            .service(
                web::resource(&cfg_path("/storage")).route(web::delete().to(handlers::delete_all)),
            )
            .service(
                web::resource(&cfg_path("/storage/{collection}"))
                    .app_data(
                        // Declare the payload limit for "normal" collections.
                        web::PayloadConfig::new($limits.max_request_bytes as usize),
                    )
                    .app_data(
                        // Declare the payload limits for "JSON" payloads
                        // (Specify "text/plain" for legacy client reasons)
                        web::JsonConfig::default()
                            .limit($limits.max_request_bytes as usize)
                            .content_type(|ct| ct == mime::TEXT_PLAIN),
                    )
                    .route(web::delete().to(handlers::delete_collection))
                    .route(
                        web::get()
                            .guard(guard::fn_guard(|req: &actix_web::dev::RequestHead| {
                                // We were seeing a number of errors where iOS clients would return
                                // offsets that contained ':' (e.g. '123456790:123') This is a valid
                                // form that the original python server used, but is not implemented
                                // with this version. Returning a 412 was suggested in order to
                                // break any loop that might exist on the client.
                                if let Some(query) = req.uri.query() {
                                    if let Some(offset) = get_offset(query) {
                                        if offset.contains(':') {
                                            trace!("invalid offset: {:?}", offset);
                                            // pass to next step
                                            return true;
                                        }
                                    }
                                }
                                // otherwise, fail with a 405.
                                false
                            }))
                            .to(|| HttpResponse::build(StatusCode::PRECONDITION_FAILED).finish()),
                    )
                    .route(web::get().to(handlers::get_collection))
                    .route(web::post().to(handlers::post_collection)),
            )
            .service(
                web::resource(&cfg_path("/storage/{collection}/{bso}"))
                    .app_data(web::PayloadConfig::new($limits.max_request_bytes as usize))
                    .app_data(
                        web::JsonConfig::default()
                            .limit($limits.max_request_bytes as usize)
                            .content_type(|ct| ct == mime::TEXT_PLAIN),
                    )
                    .route(web::delete().to(handlers::delete_bso))
                    .route(web::get().to(handlers::get_bso))
                    .route(web::put().to(handlers::put_bso)),
            )
            // Tokenserver
            .service(
                web::resource("/1.0/{application}/{version}")
                    .route(web::get().to(tokenserver::handlers::get_tokenserver_result)),
            )
            // Dockerflow
            // Remember to update .::web::middleware::DOCKER_FLOW_ENDPOINTS
            // when applying changes to endpoint names.
            .service(web::resource("/__heartbeat__").route(web::get().to(handlers::heartbeat)))
            .service(web::resource("/__lbheartbeat__").route(web::get().to(
                handlers::lbheartbeat, /*
                                           |_: HttpRequest| {
                                           // used by the load balancers, just return OK.
                                           HttpResponse::Ok()
                                               .content_type("application/json")
                                               .body("{}")
                                       }
                                       */
            )))
            .service(
                web::resource("/__version__").route(web::get().to(|_: HttpRequest| {
                    // return the contents of the version.json file created by circleci
                    // and stored in the docker root
                    HttpResponse::Ok()
                        .content_type("application/json")
                        .body(include_str!("../../version.json"))
                })),
            )
            .service(web::resource("/__error__").route(web::get().to(handlers::test_error)))
            .service(web::resource("/").route(web::get().to(|_: HttpRequest| {
                HttpResponse::Found()
                    .header(LOCATION, SYNC_DOCS_URL)
                    .finish()
            })))
    };
}

#[macro_export]
macro_rules! build_app_without_syncstorage {
    ($state: expr, $secrets: expr, $cors: expr) => {
        App::new()
            .data($state)
            .data($secrets)
            // Middleware is applied LIFO
            // These will wrap all outbound responses with matching status codes.
            .wrap(ErrorHandlers::new().handler(StatusCode::NOT_FOUND, ApiError::render_404))
            // These are our wrappers
            .wrap(middleware::sentry::SentryWrapper::default())
            .wrap(tokenserver::logging::LoggingWrapper::new())
            .wrap(middleware::rejectua::RejectUA::default())
            // Followed by the "official middleware" so they run first.
            // actix is getting increasingly tighter about CORS headers. Our server is
            // not a huge risk but does deliver XHR JSON content.
            // For now, let's be permissive and use NGINX (the wrapping server)
            // for finer grained specification.
            .wrap($cors)
            .service(
                web::resource("/1.0/{application}/{version}")
                    .route(web::get().to(tokenserver::handlers::get_tokenserver_result)),
            )
            // Dockerflow
            // Remember to update .::web::middleware::DOCKER_FLOW_ENDPOINTS
            // when applying changes to endpoint names.
            .service(
                web::resource("/__heartbeat__")
                    .route(web::get().to(tokenserver::handlers::heartbeat)),
            )
            .service(
                web::resource("/__lbheartbeat__").route(web::get().to(|_: HttpRequest| {
                    // used by the load balancers, just return OK.
                    HttpResponse::Ok()
                        .content_type("application/json")
                        .body("{}")
                })),
            )
            .service(
                web::resource("/__version__").route(web::get().to(|_: HttpRequest| {
                    // return the contents of the version.json file created by circleci
                    // and stored in the docker root
                    HttpResponse::Ok()
                        .content_type("application/json")
                        .body(include_str!("../../version.json"))
                })),
            )
            .service(
                web::resource("/__error__").route(web::get().to(tokenserver::handlers::test_error)),
            )
            .service(web::resource("/").route(web::get().to(|_: HttpRequest| {
                HttpResponse::Found()
                    .header(LOCATION, SYNC_DOCS_URL)
                    .finish()
            })))
    };
}

impl Server {
    pub async fn with_settings(settings: Settings) -> Result<dev::Server, ApiError> {
        let settings_copy = settings.clone();
        let metrics = metrics::metrics_from_opts(
            &settings.syncstorage.statsd_label,
            settings.statsd_host.as_deref(),
            settings.statsd_port,
        )?;
        let host = settings.host.clone();
        let port = settings.port;
        let deadman = Arc::new(RwLock::new(Deadman::from(&settings.syncstorage)));
        let blocking_threadpool = Arc::new(BlockingThreadpool::default());
        let db_pool = pool_from_settings(
            &settings.syncstorage,
            &Metrics::from(&metrics),
            blocking_threadpool.clone(),
        )
        .await?;
        let limits = Arc::new(settings.syncstorage.limits);
        let limits_json =
            serde_json::to_string(&*limits).expect("ServerLimits failed to serialize");
        let secrets = Arc::new(settings.master_secret);
        let quota_enabled = settings.syncstorage.enable_quota;
        let actix_keep_alive = settings.actix_keep_alive;
        let tokenserver_state = if settings.tokenserver.enabled {
            let state = tokenserver::ServerState::from_settings(
                &settings.tokenserver,
                metrics::metrics_from_opts(
                    &settings.tokenserver.statsd_label,
                    settings.statsd_host.as_deref(),
                    settings.statsd_port,
                )?,
                blocking_threadpool.clone(),
            )?;

            Some(state)
        } else {
            // Only spawn a metric-reporting task if tokenserver is not running; if tokenserver is
            // running, we are running syncstorange and tokenserver as a single service, which
            // is only done for self-hosters.
            spawn_metric_periodic_reporter(
                Duration::from_secs(10),
                metrics.clone(),
                db_pool.clone(),
                blocking_threadpool.clone(),
            )?;

            None
        };

        let mut server = HttpServer::new(move || {
            let syncstorage_state = ServerState {
                db_pool: db_pool.clone(),
                limits: Arc::clone(&limits),
                limits_json: limits_json.clone(),
                metrics: Box::new(metrics.clone()),
                port,
                quota_enabled,
                deadman: Arc::clone(&deadman),
            };

            build_app!(
                syncstorage_state,
                tokenserver_state.clone(),
                Arc::clone(&secrets),
                limits,
                build_cors(&settings_copy)
            )
        });

        if let Some(keep_alive) = actix_keep_alive {
            server = server.keep_alive(keep_alive as usize);
        }

        let server = server
            .bind(format!("{}:{}", host, port))
            .expect("Could not get Server in Server::with_settings")
            .run();
        Ok(server)
    }

    pub async fn tokenserver_only_with_settings(
        settings: Settings,
    ) -> Result<dev::Server, ApiError> {
        let settings_copy = settings.clone();
        let host = settings.host.clone();
        let port = settings.port;
        let secrets = Arc::new(settings.master_secret.clone());
        let blocking_threadpool = Arc::new(BlockingThreadpool::default());
        let tokenserver_state = tokenserver::ServerState::from_settings(
            &settings.tokenserver,
            metrics::metrics_from_opts(
                &settings.tokenserver.statsd_label,
                settings.statsd_host.as_deref(),
                settings.statsd_port,
            )?,
            blocking_threadpool.clone(),
        )?;

        spawn_metric_periodic_reporter(
            Duration::from_secs(10),
            *tokenserver_state.metrics.clone(),
            tokenserver_state.db_pool.clone(),
            blocking_threadpool,
        )?;

        let server = HttpServer::new(move || {
            build_app_without_syncstorage!(
                tokenserver_state.clone(),
                Arc::clone(&secrets),
                build_cors(&settings_copy)
            )
        });

        let server = server
            .bind(format!("{}:{}", host, port))
            .expect("Could not get Server in Server::with_settings")
            .run();
        Ok(server)
    }
}

fn build_cors(settings: &Settings) -> Cors {
    // Followed by the "official middleware" so they run first.
    // actix is getting increasingly tighter about CORS headers. Our server is
    // not a huge risk but does deliver XHR JSON content.
    // For now, let's be permissive and use NGINX (the wrapping server)
    // for finer grained specification.
    let mut cors = Cors::default();

    if let Some(allowed_origin) = &settings.cors_allowed_origin {
        cors = cors.allowed_origin(allowed_origin);
    }

    if let Some(allowed_methods) = &settings.cors_allowed_methods {
        let mut methods = vec![];
        for method_string in allowed_methods {
            let method = Method::from_bytes(method_string.as_bytes()).unwrap();
            methods.push(method);
        }
        cors = cors.allowed_methods(methods);
    }
    if let Some(allowed_headers) = &settings.cors_allowed_headers {
        cors = cors.allowed_headers(allowed_headers);
    }

    if let Some(max_age) = &settings.cors_max_age {
        cors = cors.max_age(*max_age);
    }

    cors
}

/// Emit database pool and threadpool metrics periodically
fn spawn_metric_periodic_reporter<T: GetPoolState + Send + 'static>(
    interval: Duration,
    metrics: StatsdClient,
    pool: T,
    blocking_threadpool: Arc<BlockingThreadpool>,
) -> Result<(), DbError> {
    let hostname = hostname::get()
        .expect("Couldn't get hostname")
        .into_string()
        .expect("Couldn't get hostname");
    let blocking_threadpool_size =
        str::parse::<u64>(&env::var("ACTIX_THREADPOOL").unwrap()).unwrap();
    tokio::spawn(async move {
        loop {
            let PoolState {
                connections,
                idle_connections,
            } = pool.state();
            metrics
                .gauge_with_tags(
                    "storage.pool.connections.active",
                    (connections - idle_connections) as u64,
                )
                .with_tag("hostname", &hostname)
                .send();
            metrics
                .gauge_with_tags("storage.pool.connections.idle", idle_connections as u64)
                .with_tag("hostname", &hostname)
                .send();

            let active_threads = blocking_threadpool.active_threads();
            let idle_threads = blocking_threadpool_size - active_threads;
            metrics
                .gauge_with_tags("blocking_threadpool.active", active_threads)
                .with_tag("hostname", &hostname)
                .send();
            metrics
                .gauge_with_tags("blocking_threadpool.idle", idle_threads)
                .with_tag("hostname", &hostname)
                .send();

            time::delay_for(interval).await;
        }
    });

    Ok(())
}

/// A threadpool on which callers can spawn non-CPU-bound tasks that block their thread (this is
/// mostly useful for running I/O tasks). `BlockingThreadpool` intentionally does not implement
/// `Clone`: `Arc`s are not used internally, so a `BlockingThreadpool` should be instantiated once
/// and shared by passing around `Arc<BlockingThreadpool>`s.
#[derive(Debug, Default)]
pub struct BlockingThreadpool {
    spawned_tasks: AtomicU64,
}

impl BlockingThreadpool {
    /// Runs a function as a task on the blocking threadpool.
    ///
    /// WARNING: Spawning a blocking task through means other than calling this method will
    /// result in inaccurate threadpool metrics being reported. If you want to spawn a task on
    /// the blocking threadpool, you **must** use this function.
    pub async fn spawn<F, T, E>(&self, f: F) -> Result<T, E>
    where
        F: FnOnce() -> Result<T, E> + Send + 'static,
        T: Send + 'static,
        E: fmt::Debug + Send + InternalError + 'static,
    {
        self.spawned_tasks.fetch_add(1, Ordering::Relaxed);

        let result = web::block(f).await.map_err(|e| match e {
            BlockingError::Error(e) => e,
            BlockingError::Canceled => {
                E::internal_error("Blocking threadpool operation canceled".to_owned())
            }
        });

        self.spawned_tasks.fetch_sub(1, Ordering::Relaxed);

        result
    }

    fn active_threads(&self) -> u64 {
        self.spawned_tasks.load(Ordering::Relaxed)
    }
}<|MERGE_RESOLUTION|>--- conflicted
+++ resolved
@@ -11,12 +11,8 @@
 
 use actix_cors::Cors;
 use actix_web::{
-<<<<<<< HEAD
     dev, guard,
-=======
-    dev,
     error::BlockingError,
->>>>>>> 0362bcab
     http::StatusCode,
     http::{header::LOCATION, Method},
     middleware::errhandlers::ErrorHandlers,
