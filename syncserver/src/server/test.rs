use std::collections::HashMap;
use std::str::FromStr;

use actix_web::{
    dev::Service,
    http::{self, HeaderName, HeaderValue, StatusCode},
    test,
    web::Bytes,
};
use chrono::offset::Utc;
use hawk::{self, Credentials, Key, RequestBuilder};
use hmac::{Hmac, Mac, NewMac};
use lazy_static::lazy_static;
use rand::{thread_rng, Rng};
use serde::de::DeserializeOwned;
use serde_json::json;
use sha2::Sha256;
use syncserver_common::{self, X_LAST_MODIFIED};
use syncserver_settings::{Secrets, Settings};
use syncstorage_db::{
    params,
    results::{DeleteBso, GetBso, PostBsos, PutBso},
    DbPool, SyncTimestamp,
};
use syncstorage_settings::ServerLimits;

use super::*;
use crate::build_app;
use crate::tokenserver;
use crate::web::{auth::HawkPayload, extractors::BsoBody};

lazy_static! {
    static ref SERVER_LIMITS: Arc<ServerLimits> = Arc::new(ServerLimits::default());
    static ref SECRETS: Arc<Secrets> =
        Arc::new(Secrets::new("foo").expect("Could not get Secrets in server/test.rs"));
    static ref RAND_UID: u32 = thread_rng().gen_range(0..10000);
}

const TEST_HOST: &str = "localhost";
const TEST_PORT: u16 = 8080;

/// NOTE: these tests run w/ test_settings() which enables
/// database_use_test_transactions (transactions don't commit), so data won't
/// persist to the db between requests. This can be overridden per test via
/// customizing the settings
fn get_test_settings() -> Settings {
    let mut settings = Settings::test_settings();
    let treq = test::TestRequest::with_uri("/").to_http_request();
    let port = treq.uri().port_u16().unwrap_or(TEST_PORT);
    // Make sure that our poolsize is >= the
    let host = treq.uri().host().unwrap_or(TEST_HOST).to_owned();
    let pool_size = u32::from_str(
        std::env::var_os("RUST_TEST_THREADS")
            .unwrap_or_else(|| std::ffi::OsString::from("10"))
            .into_string()
            .expect("Could not get RUST_TEST_THREADS in get_test_settings")
            .as_str(),
    )
    .expect("Could not get pool_size in get_test_settings");
    settings.port = port;
    settings.host = host;
    settings.syncstorage.database_pool_max_size = pool_size + 1;
    settings
}

async fn get_test_state(settings: &Settings) -> ServerState {
    let metrics = Metrics::sink();
    let blocking_threadpool = Arc::new(BlockingThreadpool::default());

    ServerState {
<<<<<<< HEAD
        db_pool: Box::new(
            DbPool::new(&settings.syncstorage, &Metrics::from(&metrics))
                .expect("Could not get db_pool in get_test_state"),
        ),
=======
        db_pool: pool_from_settings(
            &settings.syncstorage,
            &Metrics::from(&metrics),
            blocking_threadpool.clone(),
        )
        .await
        .expect("Could not get db_pool in get_test_state"),
>>>>>>> b95e549a
        limits: Arc::clone(&SERVER_LIMITS),
        limits_json: serde_json::to_string(&**SERVER_LIMITS).unwrap(),
        metrics: Box::new(metrics),
        port: settings.port,
        quota_enabled: settings.syncstorage.enable_quota,
        deadman: Arc::new(RwLock::new(Deadman::from(&settings.syncstorage))),
    }
}

macro_rules! init_app {
    () => {
        async {
            let settings = get_test_settings();
            init_app!(settings).await
        }
    };
    ($settings:expr) => {
        async {
            crate::logging::init_logging(false).unwrap();
            let limits = Arc::new($settings.syncstorage.limits.clone());
            let state = get_test_state(&$settings).await;
            test::init_service(build_app!(
                state,
                None::<tokenserver::ServerState>,
                Arc::clone(&SECRETS),
                limits,
                build_cors(&$settings)
            ))
            .await
        }
    };
}

fn create_request(
    method: http::Method,
    path: &str,
    headers: Option<HashMap<&'static str, String>>,
    payload: Option<serde_json::Value>,
) -> test::TestRequest {
    let settings = get_test_settings();
    let mut req = test::TestRequest::with_uri(path)
        .method(method.clone())
        .header(
            "Authorization",
            create_hawk_header(method.as_str(), settings.port, path),
        )
        .header("Accept", "application/json")
        .header(
            "User-Agent",
            "Mozilla/5.0 (Windows NT 10.0; Win64; x64; rv:72.0) Gecko/20100101 Firefox/72.0",
        );
    if let Some(body) = payload {
        req = req.set_json(&body);
    };
    if let Some(h) = headers {
        for (k, v) in h {
            let ln = String::from(k).to_lowercase();
            let hn = HeaderName::from_lowercase(ln.as_bytes())
                .expect("Could not get hn in create_request");
            let hv = HeaderValue::from_str(v.as_str()).expect("Could not get hv in create_request");
            req = req.header(hn, hv);
        }
    }
    req
}

fn create_hawk_header(method: &str, port: u16, path: &str) -> String {
    // TestServer hardcodes its hostname to localhost and binds to a random
    // port
    let host = TEST_HOST;
    let payload = HawkPayload {
        expires: (Utc::now().timestamp() + 5) as f64,
        node: format!("http://{}:{}", host, port),
        salt: "wibble".to_string(),
        user_id: 42,
        fxa_uid: format!("xxx_test_uid_{}", *RAND_UID),
        fxa_kid: format!("xxx_test_kid_{}", *RAND_UID),
        device_id: "xxx_test".to_owned(),
        tokenserver_origin: Default::default(),
    };
    let payload =
        serde_json::to_string(&payload).expect("Could not get payload in create_hawk_header");
    let mut signature = Hmac::<Sha256>::new_from_slice(&SECRETS.signing_secret)
        .expect("Could not get signature in create_hawk_header");
    signature.update(payload.as_bytes());
    let signature = signature.finalize().into_bytes();
    let mut id: Vec<u8> = vec![];
    id.extend(payload.as_bytes());
    id.extend_from_slice(&signature);
    let id = base64::encode_config(&id, base64::URL_SAFE);
    let token_secret = syncserver_common::hkdf_expand_32(
        format!("services.mozilla.com/tokenlib/v1/derive/{}", id).as_bytes(),
        Some(b"wibble"),
        &SECRETS.master_secret,
    )
    .expect("hkdf_expand_32 failed in create_hawk_header");
    let token_secret = base64::encode_config(token_secret, base64::URL_SAFE);
    let request = RequestBuilder::new(method, host, port, path).request();
    let credentials = Credentials {
        id,
        key: Key::new(token_secret.as_bytes(), hawk::DigestAlgorithm::Sha256)
            .expect("Could not get key in create_hawk_header"),
    };
    let header = request
        .make_header(&credentials)
        .expect("Could not get header in create_hawk_header");
    format!("Hawk {}", header)
}

async fn test_endpoint(
    method: http::Method,
    path: &str,
    status: Option<StatusCode>,
    expected_body: Option<&str>,
) {
    let mut app = init_app!().await;

    let req = create_request(method, path, None, None).to_request();
    let sresp = app
        .call(req)
        .await
        .expect("Could not get sresp in test_endpoint");
    match status {
        None => assert!(sresp.response().status().is_success()),
        Some(status) => assert!(sresp.response().status() == status),
    };
    if let Some(x_body) = expected_body {
        let body = test::read_body(sresp).await;
        assert_eq!(body, x_body.as_bytes());
    }
}

async fn test_endpoint_with_response<T>(method: http::Method, path: &str, assertions: &dyn Fn(T))
where
    T: DeserializeOwned,
{
    let settings = get_test_settings();
    let limits = Arc::new(settings.syncstorage.limits.clone());
    let state = get_test_state(&settings).await;
    let mut app = test::init_service(build_app!(
        state,
        None::<tokenserver::ServerState>,
        Arc::clone(&SECRETS),
        limits,
        build_cors(&settings)
    ))
    .await;

    let req = create_request(method, path, None, None).to_request();
    let sresponse = match app.call(req).await {
        Ok(v) => v,
        Err(e) => {
            panic!("test_endpoint_with_response: Block failed: {:?}", e);
        }
    };

    if !sresponse.response().status().is_success() {
        dbg!(
            "⚠️ Warning: Returned error",
            sresponse.response().status(),
            sresponse.response()
        );
    }
    let body = test::read_body(sresponse).await;
    let result: T = match serde_json::from_slice(&body) {
        Ok(v) => v,
        Err(e) => {
            panic!("test_endpoint_with_response: serde_json failed: {:?}", e);
        }
    };
    assertions(result)
}

async fn test_endpoint_with_body(
    method: http::Method,
    path: &str,
    body: serde_json::Value,
) -> Bytes {
    let settings = get_test_settings();
    let limits = Arc::new(settings.syncstorage.limits.clone());
    let state = get_test_state(&settings).await;
    let mut app = test::init_service(build_app!(
        state,
        None::<tokenserver::ServerState>,
        Arc::clone(&SECRETS),
        limits,
        build_cors(&settings)
    ))
    .await;
    let req = create_request(method, path, None, Some(body)).to_request();
    let sresponse = app
        .call(req)
        .await
        .expect("Could not get sresponse in test_endpoint_with_body");
    assert!(sresponse.response().status().is_success());
    test::read_body(sresponse).await
}

#[actix_rt::test]
async fn collections() {
    test_endpoint(
        http::Method::GET,
        "/1.5/42/info/collections",
        None,
        Some("{}"),
    )
    .await;
}

#[actix_rt::test]
async fn collection_counts() {
    test_endpoint(
        http::Method::GET,
        "/1.5/42/info/collection_counts",
        None,
        Some("{}"),
    )
    .await;
}

#[actix_rt::test]
async fn collection_usage() {
    test_endpoint(
        http::Method::GET,
        "/1.5/42/info/collection_usage",
        None,
        Some("{}"),
    )
    .await;
}

#[actix_rt::test]
async fn configuration() {
    test_endpoint(
        http::Method::GET,
        "/1.5/42/info/configuration",
        None,
        Some(
            &serde_json::to_string(&ServerLimits::default())
                .expect("Could not serde_json::to_string in test_endpoint"),
        ),
    )
    .await;
}

#[actix_rt::test]
async fn quota() {
    test_endpoint(
        http::Method::GET,
        "/1.5/42/info/quota",
        None,
        Some("[0.0,null]"),
    )
    .await;
}

#[actix_rt::test]
async fn delete_all() {
    test_endpoint(http::Method::DELETE, "/1.5/42", None, Some("null")).await;
    test_endpoint(http::Method::DELETE, "/1.5/42/storage", None, Some("null")).await;
}

#[actix_rt::test]
async fn delete_collection() {
    let start = SyncTimestamp::default();
    test_endpoint_with_response(
        http::Method::DELETE,
        "/1.5/42/storage/bookmarks",
        &move |result: DeleteBso| {
            assert!(
                result == SyncTimestamp::from_seconds(0.00),
                "Bad Bookmarks {:?} != 0",
                result
            );
        },
    )
    .await;
    test_endpoint_with_response(
        http::Method::DELETE,
        "/1.5/42/storage/bookmarks?ids=1,",
        &move |result: DeleteBso| {
            assert!(
                result > start,
                "Bad Bookmarks ids {:?} < {:?}",
                result,
                start
            );
        },
    )
    .await;
    test_endpoint_with_response(
        http::Method::DELETE,
        "/1.5/42/storage/bookmarks?ids=1,2,3",
        &move |result: DeleteBso| {
            assert!(
                result > start,
                "Bad Bookmarks ids, m {:?} < {:?}",
                result,
                start
            );
        },
    )
    .await;
}

#[actix_rt::test]
async fn get_collection() {
    test_endpoint_with_response(
        http::Method::GET,
        "/1.5/42/storage/bookmarks",
        &move |collection: Vec<GetBso>| {
            assert_eq!(collection.len(), 0);
        },
    )
    .await;
    test_endpoint_with_response(
        http::Method::GET,
        "/1.5/42/storage/nonexistent",
        &move |collection: Vec<GetBso>| {
            assert_eq!(collection.len(), 0);
        },
    )
    .await;
}

#[actix_rt::test]
async fn post_collection() {
    let start = SyncTimestamp::default();
    let res_body = json!([params::PostCollectionBso {
        id: "foo".to_string(),
        sortindex: Some(0),
        payload: Some("bar".to_string()),
        ttl: Some(31_536_000),
    }]);
    let bytes =
        test_endpoint_with_body(http::Method::POST, "/1.5/42/storage/bookmarks", res_body).await;
    let result: PostBsos =
        serde_json::from_slice(&bytes).expect("Could not get result in post_collection");
    assert!(result.modified >= start);
    assert_eq!(result.success.len(), 1);
    assert_eq!(result.failed.len(), 0);
}

#[actix_rt::test]
async fn delete_bso() {
    test_endpoint(
        http::Method::DELETE,
        "/1.5/42/storage/bookmarks/wibble",
        Some(StatusCode::NOT_FOUND),
        None,
    )
    .await;
}

#[actix_rt::test]
async fn get_bso() {
    test_endpoint(
        http::Method::GET,
        "/1.5/42/storage/bookmarks/wibble",
        Some(StatusCode::NOT_FOUND),
        None,
    )
    .await;
}

#[actix_rt::test]
async fn put_bso() {
    let start = SyncTimestamp::default();
    let bytes = test_endpoint_with_body(
        http::Method::PUT,
        "/1.5/42/storage/bookmarks/wibble",
        json!(BsoBody::default()),
    )
    .await;
    let result: PutBso = serde_json::from_slice(&bytes).expect("Could not get result in put_bso");
    assert!(result >= start);
}

#[actix_rt::test]
async fn bsos_can_have_a_collection_field() {
    let start = SyncTimestamp::default();
    // test that "collection" is accepted, even if ignored
    let bso1 = json!({"id": "global", "collection": "meta", "payload": "SomePayload"});
    let bsos = json!(
        [bso1,
         {"id": "2", "collection": "foo", "payload": "SomePayload"},
    ]);
    let bytes = test_endpoint_with_body(http::Method::POST, "/1.5/42/storage/meta", bsos).await;
    let result: PostBsos = serde_json::from_slice(&bytes)
        .expect("Could not get result in bsos_can_have_a_collection_field");
    assert_eq!(result.success.len(), 2);
    assert_eq!(result.failed.len(), 0);

    let bytes =
        test_endpoint_with_body(http::Method::PUT, "/1.5/42/storage/meta/global", bso1).await;
    let result2: PutBso = serde_json::from_slice(&bytes)
        .expect("Could not get result2 in bsos_can_have_a_collection_field");
    assert!(result2 >= start);
}

#[actix_rt::test]
async fn invalid_content_type() {
    let path = "/1.5/42/storage/bookmarks/wibble";
    let mut app = init_app!().await;

    let mut headers = HashMap::new();
    headers.insert("Content-Type", "application/javascript".to_owned());
    let req = create_request(
        http::Method::PUT,
        path,
        Some(headers.clone()),
        Some(json!(BsoBody {
            id: Some("wibble".to_string()),
            sortindex: Some(0),
            payload: Some("wibble".to_string()),
            ttl: Some(31_536_000),
            ..Default::default()
        })),
    )
    .to_request();

    let response = app
        .call(req)
        .await
        .expect("Could not get response in invalid_content_type");

    assert_eq!(response.status(), StatusCode::UNSUPPORTED_MEDIA_TYPE);

    let path = "/1.5/42/storage/bookmarks";

    let req = create_request(
        http::Method::POST,
        path,
        Some(headers.clone()),
        Some(json!([BsoBody {
            id: Some("wibble".to_string()),
            sortindex: Some(0),
            payload: Some("wibble".to_string()),
            ttl: Some(31_536_000),
            ..Default::default()
        }])),
    )
    .to_request();

    let response2 = app
        .call(req)
        .await
        .expect("Could not get response2 in invalid_content_type");
    assert_eq!(response2.status(), StatusCode::UNSUPPORTED_MEDIA_TYPE);
}

#[actix_rt::test]
async fn invalid_batch_post() {
    let mut app = init_app!().await;

    let mut headers = HashMap::new();
    headers.insert("accept", "application/json".to_owned());
    let req = create_request(
        http::Method::POST,
        "/1.5/42/storage/tabs?batch=sammich",
        Some(headers),
        Some(json!([
            {"id": "123", "payload": "xxx", "sortindex": 23},
            {"id": "456", "payload": "xxxasdf", "sortindex": 23}
        ])),
    )
    .to_request();

    let response = app
        .call(req)
        .await
        .expect("Could not get response in invalid_batch_post");
    assert_eq!(response.status(), StatusCode::BAD_REQUEST);
    let body = String::from_utf8(test::read_body(response).await.to_vec())
        .expect("Could not get body in invalid_batch_post");
    assert_eq!(body, "0");
}

#[actix_rt::test]
async fn accept_new_or_dev_ios() {
    let mut app = init_app!().await;
    let mut headers = HashMap::new();
    headers.insert(
        "User-Agent",
        "Firefox-iOS-Sync/23.0b17297 (iPhone; iPhone OS 12.4) (Firefox)".to_owned(),
    );

    let req = create_request(
        http::Method::GET,
        "/1.5/42/info/collections",
        Some(headers),
        None,
    )
    .to_request();
    let response = app.call(req).await.unwrap();
    assert!(response.status().is_success());

    let mut app = init_app!().await;
    let mut headers = HashMap::new();
    headers.insert(
        "User-Agent",
        "Firefox-iOS-Sync/0.0.1b1 (iPhone; iPhone OS 13.5) (Fennec (eoger))".to_owned(),
    );

    let req = create_request(
        http::Method::GET,
        "/1.5/42/info/collections",
        Some(headers),
        None,
    )
    .to_request();
    let response = app.call(req).await.unwrap();
    assert!(response.status().is_success());

    let mut app = init_app!().await;
    let mut headers = HashMap::new();
    headers.insert(
        "User-Agent",
        "Firefox-iOS-Sync/dev (iPhone; iPhone OS 13.5) (Fennec (eoger))".to_owned(),
    );

    let req = create_request(
        http::Method::GET,
        "/1.5/42/info/collections",
        Some(headers),
        None,
    )
    .to_request();
    let response = app.call(req).await.unwrap();
    assert!(response.status().is_success());
}

#[actix_rt::test]
async fn reject_old_ios() {
    let mut app = init_app!().await;
    let mut headers = HashMap::new();
    headers.insert(
        "User-Agent",
        "Firefox-iOS-Sync/18.0b1 (iPhone; iPhone OS 13.2.2) (Fennec (synctesting))".to_owned(),
    );

    let req = create_request(
        http::Method::GET,
        "/1.5/42/info/collections",
        Some(headers.clone()),
        None,
    )
    .to_request();
    let response = app.call(req).await.unwrap();
    assert_eq!(response.status(), StatusCode::SERVICE_UNAVAILABLE);

    let req = create_request(
        http::Method::POST,
        "/1.5/42/storage/tabs?batch=sammich",
        Some(headers),
        Some(json!([
            {"id": "123", "payload": "xxx", "sortindex": 23},
        ])),
    )
    .to_request();
    let response = app.call(req).await.unwrap();
    assert_eq!(response.status(), StatusCode::SERVICE_UNAVAILABLE);
    let body = String::from_utf8(test::read_body(response).await.to_vec()).unwrap();
    assert_eq!(body, "0");
}

#[actix_rt::test]
async fn info_configuration_xlm() {
    let mut app = init_app!().await;
    let req =
        create_request(http::Method::GET, "/1.5/42/info/configuration", None, None).to_request();
    let response = app.call(req).await.unwrap();
    assert_eq!(response.status(), StatusCode::OK);
    let xlm = response.headers().get(X_LAST_MODIFIED);
    assert!(xlm.is_some());
    assert_eq!(
        xlm.unwrap()
            .to_str()
            .expect("Couldn't parse X-Last-Modified"),
        "0.00"
    );
}

#[actix_rt::test]
async fn overquota() {
    let mut settings = get_test_settings();
    settings.syncstorage.enable_quota = true;
    settings.syncstorage.enforce_quota = true;
    settings.syncstorage.limits.max_quota_limit = 5;
    // persist the db across requests
    settings.syncstorage.database_use_test_transactions = false;
    let mut app = init_app!(settings).await;

    // Clear out any data that's already in the store.
    let req = create_request(http::Method::DELETE, "/1.5/42/storage", None, None).to_request();
    let resp = app.call(req).await.unwrap();
    assert!(resp.response().status().is_success());

    // Quota is enforced before the write, allowing one write to go over
    let req = create_request(
        http::Method::PUT,
        "/1.5/42/storage/xxx_col2/12345",
        None,
        Some(json!(
            {"payload": "*".repeat(500)}
        )),
    )
    .to_request();
    let response = app.call(req).await.unwrap();
    let status = response.status();
    assert_eq!(status, StatusCode::OK);

    // avoid the request calls running so quickly that they trigger a 503
    actix_rt::time::delay_for(Duration::from_millis(10)).await;

    let req = create_request(
        http::Method::PUT,
        "/1.5/42/storage/xxx_col2/12345",
        None,
        Some(json!(
            {"payload": "*".repeat(500)}
        )),
    )
    .to_request();
    let response = app.call(req).await.unwrap();
    let status = response.status();
    assert_eq!(status, StatusCode::FORBIDDEN);
    let body = String::from_utf8(test::read_body(response).await.to_vec()).unwrap();
    // WeaveError::OverQuota
    assert_eq!(body, "14");

    // TODO? Support and test the X-Weave-Quota-Remaining header?
    // match quota_header {
    //     None => {
    //         dbg!(response);
    //     }
    //     Some(x) => assert_eq!(x, "299"),
    // };

    // Delete any persisted data

    // XXX: this should run as cleanup regardless of test failure but it's
    // difficult. e.g. FutureExt::catch_unwind isn't compatible w/ actix-web
    let req = create_request(http::Method::DELETE, "/1.5/42/storage", None, None).to_request();
    let resp = app.call(req).await.unwrap();
    assert!(resp.response().status().is_success());
}

#[actix_rt::test]
async fn lbheartbeat_max_pool_size_check() {
    use actix_web::web::Buf;

    let mut settings = get_test_settings();
    settings.syncstorage.database_pool_max_size = 10;

    let mut app = init_app!(settings).await;

    // Test all is well.
    let lb_req = create_request(http::Method::GET, "/__lbheartbeat__", None, None).to_request();
    let sresp = app.call(lb_req).await.unwrap();
    let status = sresp.status();
    // dbg!(status, test::read_body(sresp).await);
    assert!(status.is_success());

    // Exhaust the connections.
    let mut headers: HashMap<&str, String> = HashMap::new();
    headers.insert("TEST_CONNECTIONS", "10".to_owned());
    headers.insert("TEST_IDLES", "0".to_owned());
    let req = create_request(
        http::Method::GET,
        "/__lbheartbeat__",
        Some(headers.clone()),
        None,
    )
    .to_request();
    let sresp = app.call(req).await.unwrap();
    let status = sresp.status();
    // dbg!(status, test::read_body(sresp).await);
    assert!(status == StatusCode::INTERNAL_SERVER_ERROR);

    // check duration for exhausted connections
    actix_rt::time::delay_for(Duration::from_secs(1)).await;
    let req =
        create_request(http::Method::GET, "/__lbheartbeat__", Some(headers), None).to_request();
    let sresp = app.call(req).await.unwrap();
    let status = sresp.status();
    let body = test::read_body(sresp).await;
    let resp: HashMap<String, serde_json::value::Value> =
        serde_json::de::from_str(std::str::from_utf8(body.bytes()).unwrap()).unwrap();
    // dbg!(status, body, &resp);
    assert!(status == StatusCode::INTERNAL_SERVER_ERROR);
    assert!(resp.get("duration_ms").unwrap().as_u64().unwrap() > 1000);

    // check recovery
    let mut headers: HashMap<&str, String> = HashMap::new();
    headers.insert("TEST_CONNECTIONS", "5".to_owned());
    headers.insert("TEST_IDLES", "5".to_owned());
    let req =
        create_request(http::Method::GET, "/__lbheartbeat__", Some(headers), None).to_request();
    let sresp = app.call(req).await.unwrap();
    let status = sresp.status();
    // dbg!(status, test::read_body(sresp).await);
    assert!(status == StatusCode::OK);
}

#[actix_rt::test]
async fn lbheartbeat_ttl_check() {
    let mut settings = get_test_settings();
    settings.syncstorage.lbheartbeat_ttl = Some(2);
    settings.syncstorage.lbheartbeat_ttl_jitter = 60;

    let mut app = init_app!(settings).await;

    let lb_req = create_request(http::Method::GET, "/__lbheartbeat__", None, None).to_request();
    let sresp = app.call(lb_req).await.unwrap();
    assert!(sresp.status().is_success());

    actix_rt::time::delay_for(Duration::from_secs(3)).await;

    let lb_req = create_request(http::Method::GET, "/__lbheartbeat__", None, None).to_request();
    let sresp = app.call(lb_req).await.unwrap();
    assert_eq!(sresp.status(), StatusCode::INTERNAL_SERVER_ERROR);
}<|MERGE_RESOLUTION|>--- conflicted
+++ resolved
@@ -68,20 +68,14 @@
     let blocking_threadpool = Arc::new(BlockingThreadpool::default());
 
     ServerState {
-<<<<<<< HEAD
         db_pool: Box::new(
-            DbPool::new(&settings.syncstorage, &Metrics::from(&metrics))
-                .expect("Could not get db_pool in get_test_state"),
+            DbPool::new(
+                &settings.syncstorage,
+                &Metrics::from(&metrics),
+                blocking_threadpool,
+            )
+            .expect("Could not get db_pool in get_test_state"),
         ),
-=======
-        db_pool: pool_from_settings(
-            &settings.syncstorage,
-            &Metrics::from(&metrics),
-            blocking_threadpool.clone(),
-        )
-        .await
-        .expect("Could not get db_pool in get_test_state"),
->>>>>>> b95e549a
         limits: Arc::clone(&SERVER_LIMITS),
         limits_json: serde_json::to_string(&**SERVER_LIMITS).unwrap(),
         metrics: Box::new(metrics),
