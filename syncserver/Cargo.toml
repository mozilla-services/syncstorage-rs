--- conflicted
+++ resolved
@@ -1,16 +1,5 @@
 [package]
 name = "syncserver"
-<<<<<<< HEAD
-version = "0.13.7"
-license = "MPL-2.0"
-authors = [
-  "Ben Bangert <ben@groovie.org>",
-  "Phil Jenvey <pjenvey@underboss.org>",
-  "Mozilla Services Engineering <services-engineering+code@mozilla.com>",
-]
-edition = "2018"
-=======
->>>>>>> 1f9323b7
 default-run = "syncserver"
 version.workspace=true
 license.workspace=true
