--- conflicted
+++ resolved
@@ -4,14 +4,8 @@
 use chrono::{offset::Utc, DateTime, TimeDelta};
 use diesel::{
     delete,
-<<<<<<< HEAD
     dsl::{count, max, now, sql},
-    sql_query,
-    sql_types::{BigInt, Integer, Nullable, Text},
-=======
-    dsl::{count, max, sql},
     sql_types::{BigInt, Integer, Nullable},
->>>>>>> dc228c6a
     ExpressionMethods, OptionalExtension, QueryDsl, SelectableHelper,
 };
 use diesel_async::{AsyncConnection, RunQueryDsl, TransactionManager};
