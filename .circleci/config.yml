# These environment variables must be set in CircleCI UI
#
# DOCKERHUB_REPO - docker hub repo, format: <username>/<repo>
# DOCKER_USER    - login info for docker hub
# DOCKER_PASS
#
# To avoid collision with other GCP connections we create specific vars for
# the ETE Test Pipeline.
# ETE_GOOGLE_PROJECT_ID     - GCP Project ID for ecosystem-test-eng
# ETE_GCLOUD_SERVICE_KEY    - GCP syncstorage specific Service Account JSON Key 
# ETE_GOOGLE_PROJECT_NUMBER - GCP Project Number for ecosystem-test-eng
#
version: 2.1

orbs:
<<<<<<< HEAD
  gcp-gcr: circleci/gcp-gcr@0.16.3
=======
  gcp-cli: circleci/gcp-cli@3.3.1
>>>>>>> 6f0c7b28

commands:
  display-versions:
    steps:
      - run:
          name: Display Version Info
          command: |
            if [ "$(which rustc)" != "" ]; then rustc --version; fi
            if [ "$(which python)" != "" ]; then python --version; fi
            uname -a
            cat /etc/os-release
  setup-rust-check:
    steps:
      - run:
          name: Setup Rust checks
          command: |
            rustup component add rustfmt
            cargo install --locked cargo-audit
            rustup component add clippy
  setup-python:
    steps:
      - run:
          name: Setup python
          command: |
            sudo apt-get update && sudo apt-get install -y python3-dev python3-pip
            pip3 install flake8 hawkauthlib konfig pyramid pyramid_hawkauth requests simplejson unittest2 WebTest WSGIProxy2
            # NOTE: Python3.12 requires `--break-system-packages`.
            # This command is run on the cimg/rust image, which is running python 3.10
            pip3 install -r requirements.txt
  rust-check:
    steps:
      - run:
          name: Core Rust Checks
          command: |
            cargo fmt -- --check
            cargo audit
  python-check:
    steps:
      - run:
          name: Core Python Checks
          command: |
            flake8 syncserver/src/tokenserver
            flake8 tools/integration_tests
            flake8 tools/tokenserver
  rust-clippy-mysql:
    steps:
      - run:
          name: Rust Clippy MySQL
          command: |
            cargo clippy --workspace --all-targets --no-default-features --features=syncstorage-db/mysql --features=py_verifier -- -D warnings
  rust-clippy-spanner:
    steps:
      - run:
          name: Rust Clippy Spanner
          command: |
            cargo clippy --workspace --all-targets --no-default-features --features=syncstorage-db/spanner --features=py_verifier -- -D warnings
  setup-mysql:
    steps:
      - run:
          name: Install MySQL client
          command: sudo apt-get update && sudo apt-get install -y default-mysql-client
  create-tokenserver-database:
    steps:
      - run:
          name: Create Tokenserver database
          command: |
            mysql -u root -ppassword -h 127.0.0.1 -e 'CREATE DATABASE tokenserver;'
            mysql -u root -ppassword -h 127.0.0.1 -e "GRANT ALL ON tokenserver.* to 'test'@'%';"

  write-version:
    steps:
      - run:
          name: Create a version.json
          command: |
            # create a version.json per https://github.com/mozilla-services/Dockerflow/blob/master/docs/version_object.md
            printf '{"commit":"%s","version":"%s","source":"https://github.com/%s/%s","build":"%s"}\n' \
            "$CIRCLE_SHA1" \
            "$CIRCLE_TAG" \
            "$CIRCLE_PROJECT_USERNAME" \
            "$CIRCLE_PROJECT_REPONAME" \
            "$CIRCLE_BUILD_URL" > syncserver/version.json

  install-test-deps:
    steps:
      - run: 
          name: Install test dependencies
          command: cargo install cargo-nextest cargo-llvm-cov

  make-test-dir:
    steps:
      - run:
          name: Create test-results directory
          command: mkdir -p workflow/test-results

  run-unit-tests:
    steps:
      - run:
          name: nextest with code coverage
          command: make test_with_coverage
      - run:
          name: nextest with code coverage (quota enforced)
          command: make test_with_coverage
          environment:
              SYNC_SYNCSTORAGE__ENFORCE_QUOTA: 1

  merge-unit-test-coverage:
    steps:
      - run:
          when: always
          name: Merge llvm-cov results
          command: make merge_coverage_results

  store-test-results:
    steps:
      - store_test_results:
          path: workflow/test-results
      - store_artifacts:
          path: workflow/test-results

  run-tokenserver-integration-tests:
    steps:
      - run:
          when: always
          name: Tokenserver integration tests
          command: |
              # NOTE: Python3.12 requires `--break-system-packages`.
              # This command is run on the circleci/rust image, which is running python 3.10
               make run_token_server_integration_tests
          environment:
              SYNCSTORAGE_RS_IMAGE: app:build
  run-e2e-mysql-tests:
    steps:
      - run:
          name: e2e tests (syncstorage mysql)
          command: >
               /usr/local/bin/docker-compose
               -f docker-compose.mysql.yaml
               -f docker-compose.e2e.mysql.yaml
               up
               --exit-code-from mysql-e2e-tests
               --abort-on-container-exit
          environment:
              SYNCSTORAGE_RS_IMAGE: app:build


  run-e2e-spanner-tests:
    steps:
      - run:
          name: e2e tests (syncstorage spanner)
          command: >
               /usr/local/bin/docker-compose
               -f docker-compose.spanner.yaml
               -f docker-compose.e2e.spanner.yaml
               up
               --exit-code-from spanner-e2e-tests
               --abort-on-container-exit
          environment:
              SYNCSTORAGE_RS_IMAGE: app:build

  upload-to-gcs:
    parameters:
      source:
        type: string
      destination:
        type: string
      extension:
        type: enum
        enum: ["xml", "json"]
    steps:
      - run:
          name: Upload << parameters.source >> << parameters.extension >> Files to GCS
          when: always  # Ensure the step runs even if previous steps, like test runs, fail
          command: |
            if [ "$CIRCLE_BRANCH" = "master" ]; then
              FILES=$(ls -1 << parameters.source>>/*.<< parameters.extension>> )
              if [ -z "$FILES" ]; then
                echo "No << parameters.extension >> files found in << parameters.source >>/"
                exit 1
              fi
              gsutil cp $FILES << parameters.destination >>
            else
              echo "Skipping artifact upload, not on 'master' branch."
            fi

  setup-sccache:
    steps:
      - run:
          name: Install sccache
          command: |
            cargo install --locked sccache
            # This configures Rust to use sccache.
            echo 'export "RUSTC_WRAPPER"="sccache"' >> $BASH_ENV
            # This is the maximum space sccache cache will use on disk.
            echo 'export "SCCACHE_CACHE_SIZE"="1G"' >> $BASH_ENV
            sccache --version
  restore-sccache-cache:
    steps:
      - restore_cache:
          name: Restore sccache cache
          key: sccache-cache-stable-{{ .Branch }}-{{ .Environment.CIRCLE_JOB }}
  save-sccache-cache:
    steps:
      - save_cache:
          name: Save sccache cache
          key: sccache-cache-stable-{{ .Branch }}-{{ .Environment.CIRCLE_JOB }}-{{ epoch }}
          paths:
            - "~/.cache/sccache"
jobs:
  checks:
    docker:
      - image: cimg/rust:1.81.0  # RUST_VER
        auth:
          username: $DOCKER_USER
          password: $DOCKER_PASS
    resource_class: large
    steps:
      - checkout
      - display-versions
      - setup-rust-check
      - rust-check
      - rust-clippy-spanner
      - rust-clippy-mysql
      - setup-python
      - python-check

  build-and-test:
    docker:
      - image: cimg/rust:1.81.0  # RUST_VER
        auth:
          username: $DOCKER_USER
          password: $DOCKER_PASS
        environment:
            SYNC_SYNCSTORAGE__DATABASE_URL: mysql://test:test@127.0.0.1/syncstorage
            SYNC_TOKENSERVER__DATABASE_URL: mysql://test:test@127.0.0.1/tokenserver
            RUST_BACKTRACE: 1
            # XXX: begin_test_transaction doesn't play nice over threaded tests
            RUST_TEST_THREADS: 1
      - image: cimg/mysql:5.7
        auth:
          username: $DOCKER_USER
          password: $DOCKER_PASS
        environment:
            MYSQL_ROOT_PASSWORD: password
            MYSQL_USER: test
            MYSQL_PASSWORD: test
            MYSQL_DATABASE: syncstorage
    resource_class: large
    steps:
      - gcp-cli/setup:
          google_project_id: ETE_GOOGLE_PROJECT_ID
          gcloud_service_key: ETE_GCLOUD_SERVICE_KEY
          google_project_number: ETE_GOOGLE_PROJECT_NUMBER
      - checkout
      - display-versions
      - setup-python
      - setup-mysql
      - create-tokenserver-database
      # XXX: currently the time needed to setup-sccache negates its savings
      #- setup-sccache
      #- restore-sccache-cache
      - write-version
      - install-test-deps
      - make-test-dir
      - run-unit-tests
      - merge-unit-test-coverage
      # if the above tests don't run tokenserver-db tests (i.e. using --workspace)
      # then run-tokenserver-scripts-tests will fail. These tests expect the db to be
      # configured already, and it appears unit-tests modify the db to the expected state
      - run-tokenserver-integration-tests
      - store-test-results
      - upload-to-gcs:
          source: workflow/test-results
          destination: gs://ecosystem-test-eng-metrics/syncstorage-rs/junit
          extension: xml
      - upload-to-gcs:
          source: workflow/test-results
          destination: gs://ecosystem-test-eng-metrics/syncstorage-rs/coverage
          extension: json
      #- save-sccache-cache
  build-mysql-image:
    docker:
      - image: cimg/rust:1.81.0  # RUST_VER
        auth:
          username: $DOCKER_USER
          password: $DOCKER_PASS
    resource_class: large
    steps:
      - setup_remote_docker:
          docker_layer_caching: true
      - checkout
      - display-versions
      - write-version
      - run:
          name: Build MySQL Docker image
          command: docker build -t app:build --build-arg DATABASE_BACKEND=mysql .
          no_output_timeout: 30m
      # save the built docker container into CircleCI's cache. This is
      # required since Workflows do not have the same remote docker instance.
      - run:
          name: docker save app:build
          command: |
            mkdir -p /home/circleci/cache
            docker save -o /home/circleci/cache/docker.tar "app:build"
      - run:
          name: Save docker-compose config
          command: cp docker-compose*mysql.yaml /home/circleci/cache
      - save_cache:
          key: mysql-{{ .Branch }}-{{ .Environment.CIRCLE_SHA1 }}-{{ epoch }}
          paths:
            - /home/circleci/cache

  build-spanner-image:
    docker:
      - image: cimg/rust:1.81.0  # RUST_VER
        auth:
          username: $DOCKER_USER
          password: $DOCKER_PASS
    resource_class: large
    steps:
      - setup_remote_docker:
          docker_layer_caching: true
      - checkout
      - display-versions
      - write-version
      - run:
          name: Build Spanner Docker image
          command: docker build -t app:build --build-arg DATABASE_BACKEND=spanner .
          no_output_timeout: 30m
      # save the built docker container into CircleCI's cache. This is
      # required since Workflows do not have the same remote docker instance.
      - run:
          name: docker save app:build
          command: |
            mkdir -p /home/circleci/cache
            docker save -o /home/circleci/cache/docker.tar "app:build"
      - run:
          name: Save docker-compose config
          command: cp docker-compose*spanner.yaml /home/circleci/cache
      - save_cache:
          key: spanner-{{ .Branch }}-{{ .Environment.CIRCLE_SHA1 }}-{{ epoch }}
          paths:
            - /home/circleci/cache

  # Auth to GCR, tag and push image
  deploy-to-gar:
    executor: gcp-gcr/default
    parameters:
      image:
        type: string
        default: syncstorage-rs
      registry-url:
        type: string
        default: us-docker.pkg.dev
      gar-repo:
        type: string
        default: sync-prod
    steps:
      # Auth to GCR
      # https://circleci.com/developer/orbs/orb/circleci/gcp-gcr#commands-gcr-auth
      - gcp-gcr/gcr-auth:
          registry-url: <<parameters.registry-url>>
          use_oidc: true
      - restore_cache:
          key: spanner-{{ .Branch }}-{{ .Environment.CIRCLE_SHA1 }}
      - run:
          name: Restore Docker image cache
          command: docker load -i /home/circleci/cache/docker.tar
      - run:
          name: Tag image
          command: |
            if [ "${CIRCLE_BRANCH}" == "master" ]; then
              GAR_TAG="${CIRCLE_SHA1}"
            fi

            if echo "${CIRCLE_BRANCH}" | grep '^feature\..*' > /dev/null; then
              GAR_TAG="${CIRCLE_BRANCH}"
            fi

            if [ -n "${CIRCLE_TAG}" ]; then
              GAR_TAG="$CIRCLE_TAG"
            fi

            if [ -n "${GAR_TAG}" ]; then
              echo "export GAR_TAG=${GAR_TAG}" >> $BASH_ENV
              echo "export GAR_IMAGE=\"<<parameters.registry-url>>/${GOOGLE_PROJECT_ID}/<<parameters.gar-repo>>/<<parameters.image>>\"" >> $BASH_ENV
              source $BASH_ENV
              docker tag app:build ${GAR_IMAGE}:${GAR_TAG}
            else
              echo "Not pushing to gar for tag=${CIRCLE_TAG} branch=${CIRCLE_BRANCH}"
            fi
      # Push image
      # https://circleci.com/developer/orbs/orb/circleci/gcp-gcr#commands-push-image
      - gcp-gcr/push-image:
          image: <<parameters.gar-repo>>/<<parameters.image>>
          registry-url: <<parameters.registry-url>>
          tag: $GAR_TAG

  mysql-e2e-tests:
    docker:
      - image: docker/compose:1.24.0
        auth:
          username: $DOCKER_USER
          password: $DOCKER_PASS
    steps:
      - setup_remote_docker
      - display-versions
      - restore_cache:
          key: mysql-{{ .Branch }}-{{ .Environment.CIRCLE_SHA1 }}
      - run:
          name: Restore Docker image cache
          command: docker load -i /home/circleci/cache/docker.tar
      - run:
          name: Restore docker-compose config
          command: cp /home/circleci/cache/docker-compose*.yaml .
      - run-e2e-mysql-tests

  spanner-e2e-tests:
    docker:
      - image: docker/compose:1.24.0
        auth:
          username: $DOCKER_USER
          password: $DOCKER_PASS
    steps:
      - setup_remote_docker
      - display-versions
      - restore_cache:
          key: spanner-{{ .Branch }}-{{ .Environment.CIRCLE_SHA1 }}
      - run:
          name: Restore Docker image cache
          command: docker load -i /home/circleci/cache/docker.tar
      - run:
          name: Restore docker-compose config
          command: cp /home/circleci/cache/docker-compose*.yaml .
      - run-e2e-spanner-tests

  deploy:
    docker:
      - image: docker:18.02.0-ce
        auth:
          username: $DOCKER_USER
          password: $DOCKER_PASS
    steps:
      - setup_remote_docker
      - display-versions
      - restore_cache:
          key: spanner-{{ .Branch }}-{{ .Environment.CIRCLE_SHA1 }}
      - run:
          name: Restore Docker image cache
          command: docker load -i /home/circleci/cache/docker.tar
      - run:
          name: Deploy to Dockerhub
          command: |
            if [ "${CIRCLE_BRANCH}" == "master" ]; then
              DOCKER_TAG="${CIRCLE_SHA1}"
            fi

            if echo "${CIRCLE_BRANCH}" | grep '^feature\..*' > /dev/null; then
              DOCKER_TAG="${CIRCLE_BRANCH}"
            fi

            if [ -n "${CIRCLE_TAG}" ]; then
              DOCKER_TAG="$CIRCLE_TAG"
            fi

            if [ -n "${DOCKER_TAG}" ]; then
              echo "$DOCKER_PASS" | docker login -u "$DOCKER_USER" --password-stdin
              echo ${DOCKERHUB_REPO}:${DOCKER_TAG}
              docker tag app:build ${DOCKERHUB_REPO}:${DOCKER_TAG}
              docker images
              docker push "${DOCKERHUB_REPO}:${DOCKER_TAG}"
            else
              echo "Not pushing to dockerhub for tag=${CIRCLE_TAG} branch=${CIRCLE_BRANCH}"
            fi

  deploy-python-utils:
    docker:
      - image: docker:stable-git
        auth:
          username: $DOCKER_USER
          password: $DOCKER_PASS
    steps:
      - setup_remote_docker
      - checkout
      - display-versions
      - write-version
      - run:
          name: Build and deploy to Dockerhub
          command: |
            export UTILS_DOCKERHUB_REPO=mozilla/sync-spanner-py-utils
            if [ "${CIRCLE_BRANCH}" == "master" ]; then
              DOCKER_TAG="latest"
            fi

            if echo "${CIRCLE_BRANCH}" | grep '^feature\..*' > /dev/null; then
              DOCKER_TAG="${CIRCLE_BRANCH}"
            fi

            if [ -n "${CIRCLE_TAG}" ]; then
              DOCKER_TAG="$CIRCLE_TAG"
            fi

            if [ -n "${DOCKER_TAG}" ]; then
              echo "$DOCKER_PASS" | docker login -u "$DOCKER_USER" --password-stdin
              echo ${UTILS_DOCKERHUB_REPO}:${DOCKER_TAG}
              cd tools/spanner
              docker build -t ${UTILS_DOCKERHUB_REPO}:${DOCKER_TAG} .
              docker images
              docker push "${UTILS_DOCKERHUB_REPO}:${DOCKER_TAG}"
            else
              echo "Not building or pushing to dockerhub for tag=${CIRCLE_TAG} branch=${CIRCLE_BRANCH}"
            fi

workflows:
  version: 2
  build-deploy:
    jobs:
      - checks:
          filters:
            tags:
              only: /.*/
      - build-and-test:
          filters:
            tags:
              only: /.*/
      - build-mysql-image:
          requires:
            - build-and-test
          filters:
            tags:
              only: /.*/
      - build-spanner-image:
          requires:
            - build-and-test
          filters:
            tags:
              only: /.*/
      - mysql-e2e-tests:
          requires:
            - build-mysql-image
          filters:
            tags:
              only: /.*/
      - spanner-e2e-tests:
          requires:
            - build-spanner-image
          filters:
            tags:
              only: /.*/
      - deploy:
          requires:
            - mysql-e2e-tests
            - spanner-e2e-tests
          filters:
            tags:
              only: /.*/
            branches:
              only: master
              # touch: 1676417203
      - deploy-to-gar:
          registry-url: us-docker.pkg.dev
          gar-repo: sync-prod
          image: syncstorage-rs
          requires:
            - mysql-e2e-tests
            - spanner-e2e-tests
          filters:
            tags:
              only: /.*/
            branches:
              only: master
      - deploy-python-utils:
          requires:
            - mysql-e2e-tests
            - spanner-e2e-tests
          filters:
            tags:
              only: /.*/<|MERGE_RESOLUTION|>--- conflicted
+++ resolved
@@ -13,11 +13,8 @@
 version: 2.1
 
 orbs:
-<<<<<<< HEAD
   gcp-gcr: circleci/gcp-gcr@0.16.3
-=======
   gcp-cli: circleci/gcp-cli@3.3.1
->>>>>>> 6f0c7b28
 
 commands:
   display-versions:
