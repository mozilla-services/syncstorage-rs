--- conflicted
+++ resolved
@@ -28,11 +28,7 @@
       - run:
           name: Setup python
           command: |
-<<<<<<< HEAD
-            sudo apt-get update && sudo apt-get install -y python2 python3-dev python3-pip
-=======
             sudo apt-get update && sudo apt-get install -y python3-dev python3-pip
->>>>>>> a031794e
             pip3 install hawkauthlib konfig pyramid pyramid_hawkauth requests simplejson tokenlib unittest2 WebTest WSGIProxy2
   rust-check:
     steps:
@@ -87,15 +83,7 @@
     steps:
       - run:
           name: e2e tests
-<<<<<<< HEAD
-          command: |
-            RUST_LOG=debug SYNC_MASTER_SECRET=secret0 cargo run &
-=======
-          # TODO: syncstorage-rs should retry the db connection
-          # itself a few times. (does it already? this comment was modified
-          # from a very old one)
-          command: >
->>>>>>> a031794e
+          command: |
             python3 tools/integration_tests/run.py "http://localhost:8000#secret0"
 
   setup-sccache:
@@ -179,25 +167,6 @@
       - run-tests
       - run-e2e-tests
       #- save-sccache-cache
-<<<<<<< HEAD
-      - run:
-          name: Build Docker image
-          command: docker build -t app:build .
-      # save the built docker container into CircleCI's cache. This is
-      # required since Workflows do not have the same remote docker instance.
-      - run:
-          name: docker save app:build
-          command: |
-            mkdir -p /home/circleci/cache
-            docker save -o /home/circleci/cache/docker.tar "app:build"
-      - run:
-          name: Save docker-compose config
-          command: cp docker-compose*.yaml /home/circleci/cache
-      - save_cache:
-          key: v1-{{ .Branch }}-{{ .Environment.CIRCLE_TAG }}-{{ epoch }}
-          paths:
-            - /home/circleci/cache
-=======
       # TODO build the Docker image, but only if the branch is master.
       # - run:
       #     name: Build Docker image
@@ -216,7 +185,6 @@
       #     key: v1-{{ .Branch }}-{{ .Environment.CIRCLE_TAG }}-{{ epoch }}
       #     paths:
       #       - /home/circleci/cache
->>>>>>> a031794e
 
   deploy:
     docker:
