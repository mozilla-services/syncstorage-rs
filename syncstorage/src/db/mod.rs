--- conflicted
+++ resolved
@@ -74,18 +74,10 @@
     F: FnOnce() -> Result<T, DbError> + Send + 'static,
     T: Send + 'static,
 {
-<<<<<<< HEAD
-    task::spawn_blocking(f)
-        .map_err(|err| {
-            if err.is_cancelled() {
-                DbError::internal("Db threadpool operation cancelled")
-            } else if err.is_panic() {
-                DbError::internal("Db threadpool operation panicked")
-            } else {
-                DbError::internal("Db threadpool operation failed for unknown reason")
-            }
-        })
-        .await?
+    web::block(f).await.map_err(|e| match e {
+        BlockingError::Error(e) => e,
+        BlockingError::Canceled => DbError::internal("Db threadpool operation canceled"),
+    })
 }
 
 /// Return the percentage and KB of system memory currently available.
@@ -102,10 +94,4 @@
     let p_avail = (used as f64 / total as f64) * 100.0;
 
     (p_avail, avail)
-=======
-    web::block(f).await.map_err(|e| match e {
-        BlockingError::Error(e) => e,
-        BlockingError::Canceled => DbError::internal("Db threadpool operation canceled"),
-    })
->>>>>>> 1b1261f2
 }