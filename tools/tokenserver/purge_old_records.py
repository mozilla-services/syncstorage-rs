--- conflicted
+++ resolved
@@ -331,21 +331,13 @@
         "",
         "--range_start",
         default=None,
-<<<<<<< HEAD
-        help="Start of UID range to purge"
-=======
         help="Start of UID range to check"
->>>>>>> c3d74818
     )
     parser.add_option(
         "",
         "--range_end",
         default=None,
-<<<<<<< HEAD
-        help="End of UID range to purge (exclusive)"
-=======
         help="End of UID range to check"
->>>>>>> c3d74818
     )
 
     opts, args = parser.parse_args(args)
@@ -361,14 +353,9 @@
     util.configure_script_logging(opts)
 
     uid_range = None
-<<<<<<< HEAD
-    if opts.start_range or opts.end_range:
-        uid_range = (opts.start_range, opts.end_range)
-=======
     if opts.range_start or opts.range_end:
         uid_range = (opts.range_start, opts.range_end)
         logger.debug(f"Looking in range {uid_range}")
->>>>>>> c3d74818
 
     purge_old_records(
         secret,
@@ -380,11 +367,7 @@
         dryrun=opts.dryrun,
         force=opts.force,
         override_node=opts.override_node,
-<<<<<<< HEAD
-        range=uid_range
-=======
         uid_range=uid_range,
->>>>>>> c3d74818
     )
     if not opts.oneshot:
         while True:
