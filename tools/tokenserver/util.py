--- conflicted
+++ resolved
@@ -10,15 +10,12 @@
 import sys
 import time
 import logging
-<<<<<<< HEAD
 import base64
-=======
 import os
 import json
 from datetime import datetime
 
 from datadog import initialize, statsd
->>>>>>> 2584b977
 
 
 def encode_bytes_b64(value):
