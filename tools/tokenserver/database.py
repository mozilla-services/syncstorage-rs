--- conflicted
+++ resolved
@@ -110,15 +110,9 @@
 where
     users.service = :service
 and
-<<<<<<< HEAD
-    replaced_at is not null and replaced_at < :timestamp
-and
-    ::RANGE::
-=======
     ::RANGE::
 and
     replaced_at is not null and replaced_at < :timestamp
->>>>>>> c3d74818
 order by
     replaced_at desc, uid desc
 limit
@@ -460,19 +454,6 @@
         finally:
             res.close()
 
-<<<<<<< HEAD
-    def _build_old_user_query(self, range, params, **kwargs):
-        if range:
-            # construct the range from the passed arguments
-            rstr = []
-            try:
-                if range[0]:
-                    rstr.append("uid > :start")
-                    params["start"] = range[0]
-                if range[1]:
-                    rstr.append("uid < :end")
-                    params["end"] = range[1]
-=======
     def _build_old_user_query(self, uid_range, params, **kwargs):
         if uid_range:
             # construct the range from the passed arguments
@@ -484,7 +465,6 @@
                 if uid_range[1]:
                     rstr.append("uid < :end")
                     params["end"] = uid_range[1]
->>>>>>> c3d74818
             except IndexError:
                 pass
             rrep = " and ".join(rstr)
@@ -496,11 +476,7 @@
         return sql
 
     def get_old_user_records(self, grace_period=-1, limit=100,
-<<<<<<< HEAD
-                             offset=0, range=None):
-=======
                              offset=0, uid_range=None):
->>>>>>> c3d74818
         """Get user records that were replaced outside the grace period."""
         if grace_period < 0:
             grace_period = 60 * 60 * 24 * 7  # one week, in seconds
@@ -512,11 +488,7 @@
             "offset": offset
         }
 
-<<<<<<< HEAD
-        sql = self._build_old_user_query(range, params)
-=======
         sql = self._build_old_user_query(uid_range, params)
->>>>>>> c3d74818
 
         res = self._execute_sql(sql, **params)
         try:
