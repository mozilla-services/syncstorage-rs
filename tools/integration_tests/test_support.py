# This Source Code Form is subject to the terms of the Mozilla Public
# License, v. 2.0. If a copy of the MPL was not distributed with this file,
# You can obtain one at http://mozilla.org/MPL/2.0/.
""" Base test class, with an instanciated app.
"""

import contextlib
import functools
import json
from konfig import Config, SettingsDict
import hawkauthlib
import os
import optparse
from pyramid.authorization import ACLAuthorizationPolicy
from pyramid.config import Configurator
from pyramid.interfaces import IAuthenticationPolicy
from pyramid.request import Request
from pyramid.util import DottedNameResolver
from pyramid_hawkauth import HawkAuthenticationPolicy
import random
import requests
import sys
import time
import tokenlib
import urllib.parse as urlparse
import unittest2
import uuid
from webtest import TestApp
from zope.interface import implementer


global_secret = None


class Secrets(object):
    """Load node-specific secrets from a file.
    This class provides a method to get a list of secrets for a node
    ordered by timestamps. The secrets are stored in a CSV file which
    is loaded when the object is created.
    Options:
    - **filename**: a list of file paths, or a single path.
    """
    def __init__(self, filename=None):
        self._secrets = defaultdict(list)
        if filename is not None:
            self.load(filename)

    def keys(self):
        return self._secrets.keys()

    def load(self, filename):
        if not isinstance(filename, (list, tuple)):
            filename = [filename]

        for name in filename:
            with open(name, 'rb') as f:

                reader = csv.reader(f, delimiter=',')
                for line, row in enumerate(reader):
                    if len(row) < 2:
                        continue
                    node = row[0]
                    if node in self._secrets:
                        raise ValueError("Duplicate node line %d" % line)
                    secrets = []
                    for secret in row[1:]:
                        secret = secret.split(':')
                        if len(secret) != 2:
                            raise ValueError("Invalid secret line %d" % line)
                        secrets.append(tuple(secret))
                    secrets.sort()
                    self._secrets[node] = secrets

    def save(self, filename):
        with open(filename, 'wb') as f:
            writer = csv.writer(f, delimiter=',')
            for node, secrets in self._secrets.items():
                secrets = ['%s:%s' % (timestamp, secret)
                           for timestamp, secret in secrets]
                secrets.insert(0, node)
                writer.writerow(secrets)

    def get(self, node):
        return [secret for timestamp, secret in self._secrets[node]]

    def add(self, node, size=256):
        timestamp = str(int(time.time()))
        secret = binascii.b2a_hex(os.urandom(size))[:size]
        # The new secret *must* sort at the end of the list.
        # This forbids you from adding multiple secrets per second.
        try:
            if timestamp <= self._secrets[node][-1][0]:
                assert False, "You can only add one secret per second"
        except IndexError:
            pass
        self._secrets[node].append((timestamp, secret))


class FixedSecrets(object):
    """Use a fixed set of secrets for all nodes.
    This class provides the same API as the Secrets class, but uses a
    single list of secrets for all nodes rather than using different
    secrets for each node.
    Options:
    - **secrets**: a list of hex-encoded secrets to use for all nodes.
    """
    def __init__(self, secrets):
        if isinstance(secrets, str):
            secrets = secrets.split()
        self._secrets = secrets

    def get(self, node):
        return list(self._secrets)

    def keys(self):
        return []


def resolve_name(name, package=None):
    """Resolve dotted name into a python object.
    This function resolves a dotted name as a reference to a python object,
    returning whatever object happens to live at that path.  It's a simple
    convenience wrapper around pyramid's DottedNameResolver.
    The optional argument 'package' specifies the package name for relative
    imports.  If not specified, only absolute paths will be supported.
    """
    return DottedNameResolver(package).resolve(name)


def load_into_settings(filename, settings):
    """Load config file contents into a Pyramid settings dict.
    This is a helper function for initialising a Pyramid settings dict from
    a config file.  It flattens the config file sections into dotted settings
    names and updates the given dictionary in place.
    You would typically use this when constructing a Pyramid Configurator
    object, like so::
        def main(global_config, **settings):
            config_file = global_config['__file__']
            load_info_settings(config_file, settings)
            config = Configurator(settings=settings)
    """
    filename = os.path.expandvars(os.path.expanduser(filename))
    filename = os.path.abspath(os.path.normpath(filename))
    config = Config(filename)

    # Konfig keywords are added to every section when present, we have to
    # filter them out, otherwise plugin.load_from_config and
    # plugin.load_from_settings are unable to create instances.
    konfig_keywords = ['extends', 'overrides']

    # Put values from the config file into the pyramid settings dict.
    for section in config.sections():
        setting_prefix = section.replace(":", ".")
        for name, value in config.get_map(section).items():
            if name not in konfig_keywords:
                settings[setting_prefix + "." + name] = value

    # Store a reference to the Config object itself for later retrieval.
    settings['config'] = config
    return config

def get_test_configurator(root, ini_file="tests.ini"):
    """Find a file with testing settings, turn it into a configurator."""
    ini_dir = root
    while True:
        ini_path = os.path.join(ini_dir, ini_file)
        if os.path.exists(ini_path):
            break
        if ini_path == ini_file or ini_path == "/" + ini_file:
            raise RuntimeError("cannot locate " + ini_file)
        ini_dir = os.path.split(ini_dir)[0]
    print("finding configurator for", ini_path)
    config = get_configurator({"__file__": ini_path})
    authz_policy = ACLAuthorizationPolicy()
    config.set_authorization_policy(authz_policy)
    authn_policy = TokenServerAuthenticationPolicy.from_settings(config.get_settings())
    config.set_authentication_policy(authn_policy)
    return config

def get_configurator(global_config, **settings):
    """Create a pyramid Configurator and populate it with sensible defaults.
    This function is a helper to create and pre-populate a Configurator
    object using the given paste-deploy settings dicts.  It uses the
    mozsvc.config module to flatten the config paste-deploy config file
    into the settings dict so that non-mozsvc pyramid apps can read values
    from it easily.
    """
    # Populate a SettingsDict with settings from the deployment file.
    settings = SettingsDict(settings)
    config_file = global_config.get('__file__')
    if config_file is not None:
        load_into_settings(config_file, settings)
    # Update with default pyramid settings, and then insert for all to use.
    config = Configurator(settings={})
    settings.setdefaults(config.registry.settings)
    config.registry.settings = settings
    return config


def restore_env(*keys):
    """Decorator that ensures os.environ gets restored after a test.

    Given a list of environment variable keys, this decorator will save the
    current values of those environment variables at the start of the call
    and restore them to those values at the end.
    """
    def decorator(func):
        @functools.wraps(func)
        def wrapper(*args, **kwds):
            values = [os.environ.get(key) for key in keys]
            try:
                return func(*args, **kwds)
            finally:
                for key, value in zip(keys, values):
                    if value is None:
                        os.environ.pop(key, None)
                    else:
                        os.environ[key] = value
        return wrapper
    return decorator


class TestCase(unittest2.TestCase):
    """TestCase with some generic helper methods."""

    def setUp(self):
        super(TestCase, self).setUp()
        self.config = self.get_configurator()

    def tearDown(self):
        self.config.end()
        super(TestCase, self).tearDown()

    def get_configurator(self):
        """Load the configurator to use for the tests."""
        # Load config from the .ini file.
        print("get_configurator", self, getattr(self, "TEST_INI_FILE", None))
        if not hasattr(self, "ini_file"):
            if hasattr(self, "TEST_INI_FILE"):
                self.ini_file = self.TEST_INI_FILE
            else:
                # The file to use may be specified in the environment.
                self.ini_file = os.environ.get("MOZSVC_TEST_INI_FILE",
                                               "tests.ini")
        __file__ = sys.modules[self.__class__.__module__].__file__
        config = get_test_configurator(__file__, self.ini_file)
        config.begin()
        return config

    def make_request(self, *args, **kwds):
        config = kwds.pop("config", self.config)
        return make_request(config, *args, **kwds)


class StorageTestCase(TestCase):
    """TestCase class with automatic cleanup of database files."""

    @restore_env("MOZSVC_TEST_INI_FILE")
    def setUp(self):
        # Put a fresh UUID into the environment.
        # This can be used in e.g. config files to create unique paths.
        os.environ["MOZSVC_UUID"] = str(uuid.uuid4())
        # Ensure a default sqluri if none is provided in the environment.
        # We use an in-memory sqlite db by default, except for tests that
        # explicitly require an on-disk file.
        if "MOZSVC_SQLURI" not in os.environ:
            os.environ["MOZSVC_SQLURI"] = "sqlite:///:memory:"
        if "MOZSVC_ONDISK_SQLURI" not in os.environ:
            ondisk_sqluri = os.environ["MOZSVC_SQLURI"]
            if ":memory:" in ondisk_sqluri:
                ondisk_sqluri = "sqlite:////tmp/tests-sync-%s.db"
                ondisk_sqluri %= (os.environ["MOZSVC_UUID"],)
            os.environ["MOZSVC_ONDISK_SQLURI"] = ondisk_sqluri
        # Allow subclasses to override default ini file.
        if hasattr(self, "TEST_INI_FILE"):
            if "MOZSVC_TEST_INI_FILE" not in os.environ:
                os.environ["MOZSVC_TEST_INI_FILE"] = self.TEST_INI_FILE
        super(StorageTestCase, self).setUp()

    def tearDown(self):
        self._cleanup_test_databases()
        # clear the pyramid threadlocals
        self.config.end()
        super(StorageTestCase, self).tearDown()
        del os.environ["MOZSVC_UUID"]

    def get_configurator(self):
        config = super(StorageTestCase, self).get_configurator()
        ##config.include("syncstorage")
        return config

    def _cleanup_test_databases(self):
        """Clean up any database used during the tests."""
        # Find and clean up any in-use databases
        for key, storage in self.config.registry.items():
            if not key.startswith("syncstorage:storage:"):
                continue
            while hasattr(storage, "storage"):
                storage = storage.storage
            # For server-based dbs, drop the tables to clear them.
            if storage.dbconnector.driver in ("mysql", "postgres"):
                with storage.dbconnector.connect() as c:
                    c.execute('DROP TABLE bso')
                    c.execute('DROP TABLE user_collections')
                    c.execute('DROP TABLE collections')
                    c.execute('DROP TABLE batch_uploads')
                    c.execute('DROP TABLE batch_upload_items')
            # Explicitly free any pooled connections.
            storage.dbconnector.engine.dispose()
        # Find any sqlite database files and delete them.
        for key, value in self.config.registry.settings.items():
            if key.endswith(".sqluri"):
                sqluri = urlparse.urlparse(value)
                if sqluri.scheme == 'sqlite' and ":memory:" not in value:
                    if os.path.isfile(sqluri.path):
                        os.remove(sqluri.path)


class FunctionalTestCase(TestCase):
    """TestCase for writing functional tests using WebTest.
    This TestCase subclass provides an easy mechanism to write functional
    tests using WebTest.  It exposes a TestApp instance as self.app.
    If the environment variable MOZSVC_TEST_REMOTE is set to a URL, then
    self.app will be a WSGIProxy application that forwards all requests to
    that server.  This allows the functional tests to be easily run against
    a live server instance.
    """

    def setUp(self):
        super(FunctionalTestCase, self).setUp()

        # now that we're testing against a rust server, we're always distant.
        # but some tests don't run if we're set to distant. so let's set
        # distant to false, figure out which tests we still want, and
        # delete the ones that don't work with distant = True along
        # with the need for self.distant.
        self.distant = False
<<<<<<< HEAD
        # jr --
        #self.host_url = "http://localhost:8000/1.0/sync"
        self.host_url = "http://localhost:8000"
        # This call implicity commits the configurator.
        # jr -- send to the URL rather than the wsgi app wrapper (which is local)
        # application = self.config.make_wsgi_app()
        application = self.host_url

        host_url = urlparse.urlparse(self.host_url)
        # jr -- Is this actually sending anything out?
        self.app = TestApp(application, extra_environ={
=======
        self.host_url = "http://localhost:8000"
        # This call implicitly commits the configurator. We probably still want it for the side effects.
        self.config.make_wsgi_app()

        host_url = urlparse.urlparse(self.host_url)
        self.app = TestApp(self.host_url, extra_environ={
>>>>>>> 5e4e56f0
            "HTTP_HOST": host_url.netloc,
            "wsgi.url_scheme": host_url.scheme or "http",
            "SERVER_NAME": host_url.hostname,
            "REMOTE_ADDR": "127.0.0.1",
            "SCRIPT_NAME": host_url.path,
        })


class StorageFunctionalTestCase(FunctionalTestCase, StorageTestCase):
    """Abstract base class for functional testing of a storage API."""

    def setUp(self):
        super(StorageFunctionalTestCase, self).setUp()

        # Generate userid and auth token crednentials.
        # This can be overridden by subclasses.
        self.config.commit()
        self._authenticate()

        # Monkey-patch the app to sign all requests with the token.
        def new_do_request(req, *args, **kwds):
            # jr --
            # import pdb;pdb.set_trace()
            hawkauthlib.sign_request(req, self.auth_token, self.auth_secret)
            return orig_do_request(req, *args, **kwds)
        orig_do_request = self.app.do_request
        self.app.do_request = new_do_request

    def basic_testing_authenticate(self):
        # For basic testing, use a random uid and sign our own tokens.
        # Subclasses might like to override this and use a live tokenserver.
        pass

    def _authenticate(self):
        policy = self.config.registry.getUtility(IAuthenticationPolicy)
        if global_secret is not None:
            policy.secrets._secrets = [global_secret]
        self.user_id = random.randint(1, 100000)
        auth_policy = self.config.registry.getUtility(IAuthenticationPolicy)
        req = Request.blank(self.host_url)
        creds = auth_policy.encode_hawk_id(
            req, self.user_id, extra={
                # Include a hashed_fxa_uid to trigger uid/kid extraction
                "hashed_fxa_uid": str(uuid.uuid4()),
                "fxa_uid": str(uuid.uuid4()),
                "fxa_kid": str(uuid.uuid4()),
            }
        )
        self.auth_token, self.auth_secret = creds

    @contextlib.contextmanager
    def _switch_user(self):
        # It's hard to reliably switch users when testing a live server.
        if self.distant:
            raise unittest2.SkipTest("Skipped when testing a live server")
        # Temporarily authenticate as a different user.
        orig_user_id = self.user_id
        orig_auth_token = self.auth_token
        orig_auth_secret = self.auth_secret
        try:
            # We loop because the userids are randomly generated,
            # so there's a small change we'll get the same one again.
            for retry_count in range(10):
                self._authenticate()
                if self.user_id != orig_user_id:
                    break
            else:
                raise RuntimeError("Failed to switch to new user id")
            yield
        finally:
            self.user_id = orig_user_id
            self.auth_token = orig_auth_token
            self.auth_secret = orig_auth_secret

    def _cleanup_test_databases(self):
        # Don't cleanup databases unless we created them ourselves.
        if not self.distant:
            super(StorageFunctionalTestCase, self)._cleanup_test_databases()


MOCKMYID_DOMAIN = "mockmyid.s3-us-west-2.amazonaws.com"
MOCKMYID_PRIVATE_KEY = None
MOCKMYID_PRIVATE_KEY_DATA = {
    "algorithm": "DS",
    "x": "385cb3509f086e110c5e24bdd395a84b335a09ae",
    "y": "738ec929b559b604a232a9b55a5295afc368063bb9c20fac4e53a74970a4db795"
         "6d48e4c7ed523405f629b4cc83062f13029c4d615bbacb8b97f5e56f0c7ac9bc1"
         "d4e23809889fa061425c984061fca1826040c399715ce7ed385c4dd0d40225691"
         "2451e03452d3c961614eb458f188e3e8d2782916c43dbe2e571251ce38262",
    "p": "ff600483db6abfc5b45eab78594b3533d550d9f1bf2a992a7a8daa6dc34f8045a"
         "d4e6e0c429d334eeeaaefd7e23d4810be00e4cc1492cba325ba81ff2d5a5b305a"
         "8d17eb3bf4a06a349d392e00d329744a5179380344e82a18c47933438f891e22a"
         "eef812d69c8f75e326cb70ea000c3f776dfdbd604638c2ef717fc26d02e17",
    "q": "e21e04f911d1ed7991008ecaab3bf775984309c3",
    "g": "c52a4a0ff3b7e61fdf1867ce84138369a6154f4afa92966e3c827e25cfa6cf508b"
         "90e5de419e1337e07a2e9e2a3cd5dea704d175f8ebf6af397d69e110b96afb17c7"
         "a03259329e4829b0d03bbc7896b15b4ade53e130858cc34d96269aa89041f40913"
         "6c7242a38895c9d5bccad4f389af1d7a4bd1398bd072dffa896233397a",
}


def authenticate_to_token_server(url, email=None, audience=None):
    """Authenticate to the given token-server URL.

    This function generates a testing assertion for the specified email
    address, passes it to the specified token-server URL, and returns the
    resulting dict of authentication data.  It's useful for testing things
    that depend on having a live token-server.
    """
    # These modules are not (yet) hard dependencies of syncstorage,
    # so only import them is we really need them.
    global MOCKMYID_PRIVATE_KEY
    if MOCKMYID_PRIVATE_KEY is None:
        from browserid.jwt import DS128Key
        MOCKMYID_PRIVATE_KEY = DS128Key(MOCKMYID_PRIVATE_KEY_DATA)
    if email is None:
        email = "user%s@%s" % (random.randint(1, 100000), MOCKMYID_DOMAIN)
    if audience is None:
        audience = urlparse.urlparse(url)._replace(path="")
        audience = urlparse.urlunparse(audience)
    import browserid.tests.support
    assertion = browserid.tests.support.make_assertion(
        email=email,
        audience=audience,
        issuer=MOCKMYID_DOMAIN,
        issuer_keypair=(None, MOCKMYID_PRIVATE_KEY),
    )
    r = requests.get(url, headers={
        "Authorization": "BrowserID " + assertion,
    })
    r.raise_for_status()
    creds = json.loads(r.content)
    for key in ("id", "key", "api_endpoint"):
        creds[key] = creds[key].encode("ascii")
    return creds


class PermissiveNonceCache(object):
    """Object for not really managing a cache of used nonce values.
    This class implements the timestamp/nonce checking interface required
    by hawkauthlib, but doesn't actually check them.  Instead it just logs
    timestamps that are too far out of the timestamp window for future
    analysis.
    """

    def __init__(self, log_window=60, get_time=None):
        self.log_window = log_window
        self.get_time = get_time or time.time

    def __len__(self):
        raise NotImplementedError

    def check_nonce(self, timestamp, nonce):
        """Check if the given timestamp+nonce is fresh."""
        now = self.get_time()
        skew = now - timestamp
        if abs(skew) > self.log_window:
            logger.warn("Large timestamp skew detected: %d", skew)
        return True


@implementer(IAuthenticationPolicy)
class TokenServerAuthenticationPolicy(HawkAuthenticationPolicy):
    """Pyramid authentication policy for use with Tokenserver auth tokens.
    This class provides an IAuthenticationPolicy implementation based on
    the Mozilla TokenServer authentication tokens as described here:
        https://docs.services.mozilla.com/token/
    For verification of token signatures, this plugin can use either a
    single fixed secret (via the argument 'secret') or a file mapping
    node hostnames to secrets (via the argument 'secrets_file').  The
    two arguments are mutually exclusive.
    """

    def __init__(self, secrets=None, **kwds):
        if not secrets:
            # Using secret=None will cause tokenlib to use a randomly-generated
            # secret.  This is useful for getting started without having to
            # twiddle any configuration files, but probably not what anyone
            # wants to use long-term.
            secrets = None
            msgs = ["WARNING: using a randomly-generated token secret.",
                    "You probably want to set 'secret' or 'secrets_file' in "
                    "the [hawkauth] section of your configuration"]
            for msg in msgs:
                print("warn:", msg)
        elif isinstance(secrets, (str, list)):
            secrets = FixedSecrets(secrets)
        elif isinstance(secrets, dict):
            secrets = resolve_name(secrets.pop("backend"))(**secrets)
        self.secrets = secrets
        if kwds.get("nonce_cache") is None:
            kwds["nonce_cache"] = PermissiveNonceCache()
        super(TokenServerAuthenticationPolicy, self).__init__(**kwds)

    @classmethod
    def _parse_settings(cls, settings):
        """Parse settings for an instance of this class."""
        supercls = super(TokenServerAuthenticationPolicy, cls)
        kwds = supercls._parse_settings(settings)
        # collect leftover settings into a config for a Secrets object,
        # wtih some b/w compat for old-style secret-handling settings.
        secrets_prefix = "secrets."
        secrets = {}
        if "secrets_file" in settings:
            if "secret" in settings:
                raise ValueError("can't use both 'secret' and 'secrets_file'")
            secrets["backend"] = "test_support.Secrets"
            secrets["filename"] = settings.pop("secrets_file")
        elif "secret" in settings:
            secrets["backend"] = "test_support.FixedSecrets"
            secrets["secrets"] = settings.pop("secret")
        for name in settings.keys():
            if name.startswith(secrets_prefix):
                secrets[name[len(secrets_prefix):]] = settings.pop(name)
        kwds['secrets'] = secrets
        return kwds

    def _check_signature(self, request, key):
        """Check the Hawk auth signature on the request.
        This method checks the Hawk signature on the request against the
        supplied signing key.  If missing or invalid then HTTPUnauthorized
        is raised.
        The TokenServerAuthenticationPolicy implementation wraps the default
        HawkAuthenticationPolicy implementation with some logging.
        """
        supercls = super(TokenServerAuthenticationPolicy, self)
        try:
            return supercls._check_signature(request, key)
        except HTTPUnauthorized:
            logger.warn("Authentication Failed: invalid hawk signature")
            raise

    def decode_hawk_id(self, request, tokenid):
        """Decode a Hawk token id into its userid and secret key.
        This method determines the appropriate secrets to use for the given
        request, then passes them on to tokenlib to handle the given Hawk
        token.
        If the id is invalid then ValueError will be raised.
        """
        # There might be multiple secrets in use, if we're in the
        # process of transitioning from one to another.  Try each
        # until we find one that works.
        node_name = self._get_node_name(request)
        secrets = self._get_token_secrets(node_name)
        for secret in secrets:
            try:
                data = tokenlib.parse_token(tokenid, secret=secret)
                userid = data["uid"]
                token_node_name = data["node"]
                if token_node_name != node_name:
                    raise ValueError("incorrect node for this token")
                key = tokenlib.get_derived_secret(tokenid, secret=secret)
                break
            except (ValueError, KeyError):
                pass
        else:
            logger.warn("Authentication Failed: invalid hawk id")
            raise ValueError("invalid Hawk id")
        return userid, key

    def encode_hawk_id(self, request, userid, extra=None):
        """Encode the given userid into a Hawk id and secret key.
        This method is essentially the reverse of decode_hawk_id.  It is
        not needed for consuming authentication tokens, but is very useful
        when building them for testing purposes.
        """
        node_name = self._get_node_name(request)
        # There might be multiple secrets in use, if we're in the
        # process of transitioning from one to another.  Always use
        # the last one aka the "most recent" secret.
        secret = self._get_token_secrets(node_name)[-1]
        data = {"uid": userid, "node": node_name}
        tokenid = tokenlib.make_token(data, secret=secret)
        key = tokenlib.get_derived_secret(tokenid, secret=secret)
        return tokenid, key

    def _get_node_name(self, request):
        """Get the canonical node name for the given request."""
        # Secrets are looked up by hostname.
        # We need to normalize some port information for this work right.
        node_name = request.host_url
        if node_name.startswith("http:") and node_name.endswith(":80"):
            node_name = node_name[:-3]
        elif node_name.startswith("https:") and node_name.endswith(":443"):
            node_name = node_name[:-4]
        return node_name + request.script_name

    def _get_token_secrets(self, node_name):
        """Get the list of possible secrets for signing tokens."""
        if self.secrets is None:
            return [None]
        return self.secrets.get(node_name)


@implementer(IAuthenticationPolicy)
class SyncStorageAuthenticationPolicy(TokenServerAuthenticationPolicy):
    """Pyramid authentication policy with special handling of expired tokens.

    This class extends the standard mozsvc TokenServerAuthenticationPolicy
    to (carefully) allow some access by holders of expired tokens.  Presenting
    an expired token will result in a principal of "expired:<uid>" rather than
    just "<uid>", allowing this case to be specially detected and handled for
    some resources without interfering with the usual authentication rules.
    """

    def __init__(self, secrets=None, **kwds):
        self.expired_token_timeout = kwds.pop("expired_token_timeout", None)
        if self.expired_token_timeout is None:
            self.expired_token_timeout = DEFAULT_EXPIRED_TOKEN_TIMEOUT
        super(SyncStorageAuthenticationPolicy, self).__init__(secrets, **kwds)

    @classmethod
    def _parse_settings(cls, settings):
        """Parse settings for an instance of this class."""
        supercls = super(SyncStorageAuthenticationPolicy, cls)
        kwds = supercls._parse_settings(settings)
        expired_token_timeout = settings.pop("expired_token_timeout", None)
        if expired_token_timeout is not None:
            kwds["expired_token_timeout"] = int(expired_token_timeout)
        return kwds

    def decode_hawk_id(self, request, tokenid):
        """Decode a Hawk token id into its userid and secret key.

        This method determines the appropriate secrets to use for the given
        request, then passes them on to tokenlib to handle the given Hawk
        token.  If the id is invalid then ValueError will be raised.

        Unlike the superclass method, this implementation allows expired
        tokens to be used up to a configurable timeout.  The effective userid
        for expired tokens is changed to be "expired:<uid>".
        """
        now = time.time()
        node_name = self._get_node_name(request)
        # There might be multiple secrets in use,
        # so try each until we find one that works.
        secrets = self._get_token_secrets(node_name)
        for secret in secrets:
            try:
                tm = tokenlib.TokenManager(secret=secret)
                # Check for a proper valid signature first.
                # If that failed because of an expired token, check if
                # it falls within the allowable expired-token window.
                try:
                    data = self._parse_token(tm, tokenid, now)
                    userid = data["uid"]
                except tokenlib.errors.ExpiredTokenError:
                    recently = now - self.expired_token_timeout
                    data = self._parse_token(tm, tokenid, recently)
                    # We replace the uid with a special string to ensure that
                    # calling code doesn't accidentally treat the token as
                    # valid. If it wants to use the expired uid, it will have
                    # to explicitly dig it back out from `request.user`.
                    data["expired_uid"] = data["uid"]
                    userid = data["uid"] = "expired:%d" % (data["uid"],)
            except tokenlib.errors.InvalidSignatureError as e:
                # Token signature check failed, try the next secret.
                continue
            except TypeError as e:
                # Something went wrong when validating the contained data.
                raise ValueError(str(e))
            else:
                # Token signature check succeeded, quit the loop.
                break
        else:
            # The token failed to validate using any secret.
            logger.warn("Authentication Failed: invalid hawk id")
            raise ValueError("invalid Hawk id")

        # Let the app access all user data from the token.
        request.user.update(data)
        request.metrics["metrics_uid"] = data.get("hashed_fxa_uid")
        request.metrics["metrics_device_id"] = data.get("hashed_device_id")

        # Sanity-check that we're on the right node.
        if data["node"] != node_name:
            msg = "incorrect node for this token: %s"
            raise ValueError(msg % (data["node"],))

        # Calculate the matching request-signing secret.
        key = tokenlib.get_derived_secret(tokenid, secret=secret)

        return userid, key

    def encode_hawk_id(self, request, userid, extra=None):
        """Encode the given userid into a Hawk id and secret key.

        This method is essentially the reverse of decode_hawk_id.  It is
        not needed for consuming authentication tokens, but is very useful
        when building them for testing purposes.

        Unlike its superclass method, this one allows the caller to specify
        a dict of additional user data to include in the auth token.
        """
        node_name = self._get_node_name(request)
        secret = self._get_token_secrets(node_name)[-1]
        data = {"uid": userid, "node": node_name}
        if extra is not None:
            data.update(extra)
        tokenid = tokenlib.make_token(data, secret=secret)
        key = tokenlib.get_derived_secret(tokenid, secret=secret)
        return tokenid, key

    def _parse_token(self, tokenmanager, tokenid, now):
        """Parse, validate and normalize user data from a tokenserver token.

        This is a thin wrapper around tokenmanager.parse_token to apply
        some extra validation to the contained user data.  The data is
        signed and trusted, but it's still coming from outside the system
        so it's good defense-in-depth to validate it at our app boundary.

        We also deal with some historical baggage by renaming fields
        as needed.
        """
        data = tokenmanager.parse_token(tokenid, now=now)
        user = {}

        # It should always contain an integer userid.
        try:
            user["uid"] = data["uid"]
        except KeyError:
            raise ValueError("missing uid in token data")
        else:
            if not isinstance(user["uid"], int) or user["uid"] < 0:
                raise ValueError("invalid uid in token data")

        # It should always contain a string node name.
        try:
            user["node"] = data["node"]
        except KeyError:
            raise ValueError("missing node in token data")
        else:
            if not isinstance(user["node"], str):
                raise ValueError("invalid node in token data")

        # It might contain additional user identifiers for
        # storage and metrics purposes.
        #
        # There's some historical baggage here.
        #
        # Old versions of tokenserver would send a hashed "metrics uid" as the
        # "fxa_uid" key, attempting a small amount of anonymization.  Newer
        # versions of tokenserver send the raw uid as "fxa_uid" and the hashed
        # version as "hashed_fxa_uid".  The raw version may be used associating
        # stored data with a specific user, but the hashed version is the one
        # that we want for metrics.

        if "hashed_fxa_uid" in data:
            user["hashed_fxa_uid"] = data["hashed_fxa_uid"]
            if not VALID_FXA_ID_REGEX.match(user["hashed_fxa_uid"]):
                raise ValueError("invalid hashed_fxa_uid in token data")
            try:
                user["fxa_uid"] = data["fxa_uid"]
            except KeyError:
                raise ValueError("missing fxa_uid in token data")
            else:
                if not VALID_FXA_ID_REGEX.match(user["fxa_uid"]):
                    raise ValueError("invalid fxa_uid in token data")
            try:
                user["fxa_kid"] = data["fxa_kid"]
            except KeyError:
                raise ValueError("missing fxa_kid in token data")
            else:
                if not VALID_FXA_ID_REGEX.match(user["fxa_kid"]):
                    raise ValueError("invalid fxa_kid in token data")
        elif "fxa_uid" in data:
            user["hashed_fxa_uid"] = data["fxa_uid"]
            if not VALID_FXA_ID_REGEX.match(user["hashed_fxa_uid"]):
                raise ValueError("invalid fxa_uid in token data")

        if "hashed_device_id" in data:
            user["hashed_device_id"] = data["hashed_device_id"]
            if not VALID_FXA_ID_REGEX.match(user["hashed_device_id"]):
                raise ValueError("invalid hashed_device_id in token data")
        elif "device_id" in data:
            user["hashed_device_id"] = data.get("device_id")
            if not VALID_FXA_ID_REGEX.match(user["hashed_device_id"]):
                raise ValueError("invalid device_id in token data")
        return user


def run_live_functional_tests(TestCaseClass, argv=None):
    """Execute the given suite of testcases against a live server."""
    if argv is None:
        argv = sys.argv

    # This will only work using a StorageFunctionalTestCase subclass,
    # since we override the _authenticate() method.
    assert issubclass(TestCaseClass, StorageFunctionalTestCase)

    usage = "Usage: %prog [options] <server-url>"
    parser = optparse.OptionParser(usage=usage)
    parser.add_option("-x", "--failfast", action="store_true",
                      help="stop after the first failed test")
    parser.add_option("", "--config-file",
                      help="name of the config file in use by the server")
    parser.add_option("", "--use-token-server", action="store_true",
                      help="the given URL is a tokenserver, not an endpoint")
    parser.add_option("", "--email",
                      help="email address to use for tokenserver tests")
    parser.add_option("", "--audience",
                      help="assertion audience to use for tokenserver tests")

    try:
        opts, args = parser.parse_args(argv)
    except SystemExit as e:
        return e.args[0]
    if len(args) != 2:
        parser.print_usage()
        return 2

    url = args[1]
    if opts.config_file is not None:
        os.environ["MOZSVC_TEST_INI_FILE"] = opts.config_file

    # If we're not using the tokenserver, the default implementation of
    # _authenticate will do just fine.  We optionally accept the token
    # signing secret in the url hash fragement.
    if opts.email is not None:
        msg = "cant specify email address unless using live tokenserver"
        raise ValueError(msg)
    if opts.audience is not None:
        msg = "cant specify audience unless using live tokenserver"
        raise ValueError(msg)
    host_url = urlparse.urlparse(url)
    secret = None
    if host_url.fragment:
        global global_secret
        global_secret = host_url.fragment
        host_url = host_url._replace(fragment="")
    os.environ["MOZSVC_TEST_REMOTE"] = 'localhost'


    # Now use the unittest2 runner to execute them.
    suite = unittest2.TestSuite()
    import test_storage
    test_prefix = os.environ.get("SYNC_TEST_PREFIX", "test")
    suite.addTest(unittest2.findTestCases(test_storage, test_prefix))
    # suite.addTest(unittest2.makeSuite(LiveTestCases, prefix=test_prefix))
    runner = unittest2.TextTestRunner(
        stream=sys.stderr,
        failfast=opts.failfast,
        verbosity=2,
    )
    res = runner.run(suite)
    if not res.wasSuccessful():
        return 1
    return 0


# Tell over-zealous test discovery frameworks that this isn't a real test.
run_live_functional_tests.__test__ = False<|MERGE_RESOLUTION|>--- conflicted
+++ resolved
@@ -335,26 +335,12 @@
         # delete the ones that don't work with distant = True along
         # with the need for self.distant.
         self.distant = False
-<<<<<<< HEAD
-        # jr --
-        #self.host_url = "http://localhost:8000/1.0/sync"
-        self.host_url = "http://localhost:8000"
-        # This call implicity commits the configurator.
-        # jr -- send to the URL rather than the wsgi app wrapper (which is local)
-        # application = self.config.make_wsgi_app()
-        application = self.host_url
-
-        host_url = urlparse.urlparse(self.host_url)
-        # jr -- Is this actually sending anything out?
-        self.app = TestApp(application, extra_environ={
-=======
         self.host_url = "http://localhost:8000"
         # This call implicitly commits the configurator. We probably still want it for the side effects.
         self.config.make_wsgi_app()
 
         host_url = urlparse.urlparse(self.host_url)
         self.app = TestApp(self.host_url, extra_environ={
->>>>>>> 5e4e56f0
             "HTTP_HOST": host_url.netloc,
             "wsgi.url_scheme": host_url.scheme or "http",
             "SERVER_NAME": host_url.hostname,
