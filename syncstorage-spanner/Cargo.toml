[package]
name = "syncstorage-spanner"
<<<<<<< HEAD
version.workspace=true
license.workspace=true
authors.workspace=true
edition.workspace=true
=======
version = "0.13.6"
edition = "2021"
>>>>>>> ef0fbfb9

[dependencies]
backtrace.workspace=true
cadence.workspace=true
env_logger.workspace=true
futures.workspace=true
http.workspace=true
slog-scope.workspace=true

async-trait = "0.1.40"
# Pin to 0.5 for now, to keep it under tokio 0.2 (issue977).
# Fix for #803 (deadpool#92) points to our fork for now
#deadpool = "0.5"  # pin to 0.5
deadpool = { git = "https://github.com/mozilla-services/deadpool", branch = "deadpool-v0.5.2-issue92" }
google-cloud-rust-raw = "0.11.0"
# Some versions of OpenSSL 1.1.1 conflict with grpcio's built-in boringssl which can cause
# syncserver to either fail to either compile, or start. In those cases, try
# `cargo build --features grpcio/openssl ...`
grpcio = { version = "0.9" }
log = { version = "0.4", features = [
  "max_level_debug",
  "release_max_level_info",
] }
protobuf = "2.25.2" # must match what's used by googleapis-raw
syncserver-common = { path = "../syncserver-common" }
syncserver-db-common = { path = "../syncserver-db-common" }
syncstorage-db-common = { path = "../syncstorage-db-common" }
syncstorage-settings = { path = "../syncstorage-settings" }
thiserror = "1.0.26"
tokio = { version = "0.2.4", features = ["macros", "sync"] } # pinning to 0.2.4 due to high number of dependencies (actix, bb8, deadpool, etc.)
url = "2.1"
uuid = { version = "0.8.2", features = ["serde", "v4"] }

[[bin]]
name = "purge_ttl"
path = "src/bin/purge_ttl.rs"<|MERGE_RESOLUTION|>--- conflicted
+++ resolved
@@ -1,14 +1,9 @@
 [package]
 name = "syncstorage-spanner"
-<<<<<<< HEAD
 version.workspace=true
 license.workspace=true
 authors.workspace=true
 edition.workspace=true
-=======
-version = "0.13.6"
-edition = "2021"
->>>>>>> ef0fbfb9
 
 [dependencies]
 backtrace.workspace=true
@@ -27,12 +22,12 @@
 # Some versions of OpenSSL 1.1.1 conflict with grpcio's built-in boringssl which can cause
 # syncserver to either fail to either compile, or start. In those cases, try
 # `cargo build --features grpcio/openssl ...`
-grpcio = { version = "0.9" }
+grpcio = { version = "0.12.0" }
 log = { version = "0.4", features = [
   "max_level_debug",
   "release_max_level_info",
 ] }
-protobuf = "2.25.2" # must match what's used by googleapis-raw
+protobuf = {version="2.25.2"} # must match what's used by googleapis-raw
 syncserver-common = { path = "../syncserver-common" }
 syncserver-db-common = { path = "../syncserver-db-common" }
 syncstorage-db-common = { path = "../syncstorage-db-common" }
