--- conflicted
+++ resolved
@@ -22,13 +22,8 @@
 
 async-trait = "0.1.40"
 dyn-clone = "1.0.4"
-<<<<<<< HEAD
-pyo3 = { version = "0.20", features = ["auto-initialize"] }
 reqwest = { workspace = true, features = ["json"] }
-=======
-reqwest = { workspace = true, features = ["json", "rustls-tls"] }
 ring = "0.17"
->>>>>>> 1b116846
 syncserver-common = { path = "../syncserver-common" }
 tokenserver-common = { path = "../tokenserver-common" }
 tokenserver-settings = { path = "../tokenserver-settings" }
