--- conflicted
+++ resolved
@@ -4,10 +4,7 @@
 // https://github.com/Manishearth/rust-clippy/issues/702
 #![allow(unknown_lints)]
 #![allow(clippy::all)]
-<<<<<<< HEAD
-=======
-
->>>>>>> bca8770f
+
 #![allow(box_pointers)]
 #![allow(dead_code)]
 #![allow(missing_docs)]
@@ -19,148 +16,67 @@
 #![allow(unused_imports)]
 #![allow(unused_results)]
 
-const METHOD_DATABASE_ADMIN_LIST_DATABASES: ::grpcio::Method<
-    super::spanner_database_admin::ListDatabasesRequest,
-    super::spanner_database_admin::ListDatabasesResponse,
-> = ::grpcio::Method {
+const METHOD_DATABASE_ADMIN_LIST_DATABASES: ::grpcio::Method<super::spanner_database_admin::ListDatabasesRequest, super::spanner_database_admin::ListDatabasesResponse> = ::grpcio::Method {
     ty: ::grpcio::MethodType::Unary,
     name: "/google.spanner.admin.database.v1.DatabaseAdmin/ListDatabases",
-    req_mar: ::grpcio::Marshaller {
-        ser: ::grpcio::pb_ser,
-        de: ::grpcio::pb_de,
-    },
-    resp_mar: ::grpcio::Marshaller {
-        ser: ::grpcio::pb_ser,
-        de: ::grpcio::pb_de,
-    },
-};
-
-const METHOD_DATABASE_ADMIN_CREATE_DATABASE: ::grpcio::Method<
-    super::spanner_database_admin::CreateDatabaseRequest,
-    super::operations::Operation,
-> = ::grpcio::Method {
+    req_mar: ::grpcio::Marshaller { ser: ::grpcio::pb_ser, de: ::grpcio::pb_de },
+    resp_mar: ::grpcio::Marshaller { ser: ::grpcio::pb_ser, de: ::grpcio::pb_de },
+};
+
+const METHOD_DATABASE_ADMIN_CREATE_DATABASE: ::grpcio::Method<super::spanner_database_admin::CreateDatabaseRequest, super::operations::Operation> = ::grpcio::Method {
     ty: ::grpcio::MethodType::Unary,
     name: "/google.spanner.admin.database.v1.DatabaseAdmin/CreateDatabase",
-    req_mar: ::grpcio::Marshaller {
-        ser: ::grpcio::pb_ser,
-        de: ::grpcio::pb_de,
-    },
-    resp_mar: ::grpcio::Marshaller {
-        ser: ::grpcio::pb_ser,
-        de: ::grpcio::pb_de,
-    },
-};
-
-const METHOD_DATABASE_ADMIN_GET_DATABASE: ::grpcio::Method<
-    super::spanner_database_admin::GetDatabaseRequest,
-    super::spanner_database_admin::Database,
-> = ::grpcio::Method {
+    req_mar: ::grpcio::Marshaller { ser: ::grpcio::pb_ser, de: ::grpcio::pb_de },
+    resp_mar: ::grpcio::Marshaller { ser: ::grpcio::pb_ser, de: ::grpcio::pb_de },
+};
+
+const METHOD_DATABASE_ADMIN_GET_DATABASE: ::grpcio::Method<super::spanner_database_admin::GetDatabaseRequest, super::spanner_database_admin::Database> = ::grpcio::Method {
     ty: ::grpcio::MethodType::Unary,
     name: "/google.spanner.admin.database.v1.DatabaseAdmin/GetDatabase",
-    req_mar: ::grpcio::Marshaller {
-        ser: ::grpcio::pb_ser,
-        de: ::grpcio::pb_de,
-    },
-    resp_mar: ::grpcio::Marshaller {
-        ser: ::grpcio::pb_ser,
-        de: ::grpcio::pb_de,
-    },
-};
-
-const METHOD_DATABASE_ADMIN_UPDATE_DATABASE_DDL: ::grpcio::Method<
-    super::spanner_database_admin::UpdateDatabaseDdlRequest,
-    super::operations::Operation,
-> = ::grpcio::Method {
+    req_mar: ::grpcio::Marshaller { ser: ::grpcio::pb_ser, de: ::grpcio::pb_de },
+    resp_mar: ::grpcio::Marshaller { ser: ::grpcio::pb_ser, de: ::grpcio::pb_de },
+};
+
+const METHOD_DATABASE_ADMIN_UPDATE_DATABASE_DDL: ::grpcio::Method<super::spanner_database_admin::UpdateDatabaseDdlRequest, super::operations::Operation> = ::grpcio::Method {
     ty: ::grpcio::MethodType::Unary,
     name: "/google.spanner.admin.database.v1.DatabaseAdmin/UpdateDatabaseDdl",
-    req_mar: ::grpcio::Marshaller {
-        ser: ::grpcio::pb_ser,
-        de: ::grpcio::pb_de,
-    },
-    resp_mar: ::grpcio::Marshaller {
-        ser: ::grpcio::pb_ser,
-        de: ::grpcio::pb_de,
-    },
-};
-
-const METHOD_DATABASE_ADMIN_DROP_DATABASE: ::grpcio::Method<
-    super::spanner_database_admin::DropDatabaseRequest,
-    super::empty::Empty,
-> = ::grpcio::Method {
+    req_mar: ::grpcio::Marshaller { ser: ::grpcio::pb_ser, de: ::grpcio::pb_de },
+    resp_mar: ::grpcio::Marshaller { ser: ::grpcio::pb_ser, de: ::grpcio::pb_de },
+};
+
+const METHOD_DATABASE_ADMIN_DROP_DATABASE: ::grpcio::Method<super::spanner_database_admin::DropDatabaseRequest, super::empty::Empty> = ::grpcio::Method {
     ty: ::grpcio::MethodType::Unary,
     name: "/google.spanner.admin.database.v1.DatabaseAdmin/DropDatabase",
-    req_mar: ::grpcio::Marshaller {
-        ser: ::grpcio::pb_ser,
-        de: ::grpcio::pb_de,
-    },
-    resp_mar: ::grpcio::Marshaller {
-        ser: ::grpcio::pb_ser,
-        de: ::grpcio::pb_de,
-    },
-};
-
-const METHOD_DATABASE_ADMIN_GET_DATABASE_DDL: ::grpcio::Method<
-    super::spanner_database_admin::GetDatabaseDdlRequest,
-    super::spanner_database_admin::GetDatabaseDdlResponse,
-> = ::grpcio::Method {
+    req_mar: ::grpcio::Marshaller { ser: ::grpcio::pb_ser, de: ::grpcio::pb_de },
+    resp_mar: ::grpcio::Marshaller { ser: ::grpcio::pb_ser, de: ::grpcio::pb_de },
+};
+
+const METHOD_DATABASE_ADMIN_GET_DATABASE_DDL: ::grpcio::Method<super::spanner_database_admin::GetDatabaseDdlRequest, super::spanner_database_admin::GetDatabaseDdlResponse> = ::grpcio::Method {
     ty: ::grpcio::MethodType::Unary,
     name: "/google.spanner.admin.database.v1.DatabaseAdmin/GetDatabaseDdl",
-    req_mar: ::grpcio::Marshaller {
-        ser: ::grpcio::pb_ser,
-        de: ::grpcio::pb_de,
-    },
-    resp_mar: ::grpcio::Marshaller {
-        ser: ::grpcio::pb_ser,
-        de: ::grpcio::pb_de,
-    },
-};
-
-const METHOD_DATABASE_ADMIN_SET_IAM_POLICY: ::grpcio::Method<
-    super::iam_policy::SetIamPolicyRequest,
-    super::policy::Policy,
-> = ::grpcio::Method {
+    req_mar: ::grpcio::Marshaller { ser: ::grpcio::pb_ser, de: ::grpcio::pb_de },
+    resp_mar: ::grpcio::Marshaller { ser: ::grpcio::pb_ser, de: ::grpcio::pb_de },
+};
+
+const METHOD_DATABASE_ADMIN_SET_IAM_POLICY: ::grpcio::Method<super::iam_policy::SetIamPolicyRequest, super::policy::Policy> = ::grpcio::Method {
     ty: ::grpcio::MethodType::Unary,
     name: "/google.spanner.admin.database.v1.DatabaseAdmin/SetIamPolicy",
-    req_mar: ::grpcio::Marshaller {
-        ser: ::grpcio::pb_ser,
-        de: ::grpcio::pb_de,
-    },
-    resp_mar: ::grpcio::Marshaller {
-        ser: ::grpcio::pb_ser,
-        de: ::grpcio::pb_de,
-    },
-};
-
-const METHOD_DATABASE_ADMIN_GET_IAM_POLICY: ::grpcio::Method<
-    super::iam_policy::GetIamPolicyRequest,
-    super::policy::Policy,
-> = ::grpcio::Method {
+    req_mar: ::grpcio::Marshaller { ser: ::grpcio::pb_ser, de: ::grpcio::pb_de },
+    resp_mar: ::grpcio::Marshaller { ser: ::grpcio::pb_ser, de: ::grpcio::pb_de },
+};
+
+const METHOD_DATABASE_ADMIN_GET_IAM_POLICY: ::grpcio::Method<super::iam_policy::GetIamPolicyRequest, super::policy::Policy> = ::grpcio::Method {
     ty: ::grpcio::MethodType::Unary,
     name: "/google.spanner.admin.database.v1.DatabaseAdmin/GetIamPolicy",
-    req_mar: ::grpcio::Marshaller {
-        ser: ::grpcio::pb_ser,
-        de: ::grpcio::pb_de,
-    },
-    resp_mar: ::grpcio::Marshaller {
-        ser: ::grpcio::pb_ser,
-        de: ::grpcio::pb_de,
-    },
-};
-
-const METHOD_DATABASE_ADMIN_TEST_IAM_PERMISSIONS: ::grpcio::Method<
-    super::iam_policy::TestIamPermissionsRequest,
-    super::iam_policy::TestIamPermissionsResponse,
-> = ::grpcio::Method {
+    req_mar: ::grpcio::Marshaller { ser: ::grpcio::pb_ser, de: ::grpcio::pb_de },
+    resp_mar: ::grpcio::Marshaller { ser: ::grpcio::pb_ser, de: ::grpcio::pb_de },
+};
+
+const METHOD_DATABASE_ADMIN_TEST_IAM_PERMISSIONS: ::grpcio::Method<super::iam_policy::TestIamPermissionsRequest, super::iam_policy::TestIamPermissionsResponse> = ::grpcio::Method {
     ty: ::grpcio::MethodType::Unary,
     name: "/google.spanner.admin.database.v1.DatabaseAdmin/TestIamPermissions",
-    req_mar: ::grpcio::Marshaller {
-        ser: ::grpcio::pb_ser,
-        de: ::grpcio::pb_de,
-    },
-    resp_mar: ::grpcio::Marshaller {
-        ser: ::grpcio::pb_ser,
-        de: ::grpcio::pb_de,
-    },
+    req_mar: ::grpcio::Marshaller { ser: ::grpcio::pb_ser, de: ::grpcio::pb_de },
+    resp_mar: ::grpcio::Marshaller { ser: ::grpcio::pb_ser, de: ::grpcio::pb_de },
 };
 
 #[derive(Clone)]
@@ -175,418 +91,203 @@
         }
     }
 
-    pub fn list_databases_opt(
-        &self,
-        req: &super::spanner_database_admin::ListDatabasesRequest,
-        opt: ::grpcio::CallOption,
-    ) -> ::grpcio::Result<super::spanner_database_admin::ListDatabasesResponse> {
-        self.client
-            .unary_call(&METHOD_DATABASE_ADMIN_LIST_DATABASES, req, opt)
-    }
-
-    pub fn list_databases(
-        &self,
-        req: &super::spanner_database_admin::ListDatabasesRequest,
-    ) -> ::grpcio::Result<super::spanner_database_admin::ListDatabasesResponse> {
+    pub fn list_databases_opt(&self, req: &super::spanner_database_admin::ListDatabasesRequest, opt: ::grpcio::CallOption) -> ::grpcio::Result<super::spanner_database_admin::ListDatabasesResponse> {
+        self.client.unary_call(&METHOD_DATABASE_ADMIN_LIST_DATABASES, req, opt)
+    }
+
+    pub fn list_databases(&self, req: &super::spanner_database_admin::ListDatabasesRequest) -> ::grpcio::Result<super::spanner_database_admin::ListDatabasesResponse> {
         self.list_databases_opt(req, ::grpcio::CallOption::default())
     }
 
-    pub fn list_databases_async_opt(
-        &self,
-        req: &super::spanner_database_admin::ListDatabasesRequest,
-        opt: ::grpcio::CallOption,
-    ) -> ::grpcio::Result<
-        ::grpcio::ClientUnaryReceiver<super::spanner_database_admin::ListDatabasesResponse>,
-    > {
-        self.client
-            .unary_call_async(&METHOD_DATABASE_ADMIN_LIST_DATABASES, req, opt)
-    }
-
-    pub fn list_databases_async(
-        &self,
-        req: &super::spanner_database_admin::ListDatabasesRequest,
-    ) -> ::grpcio::Result<
-        ::grpcio::ClientUnaryReceiver<super::spanner_database_admin::ListDatabasesResponse>,
-    > {
+    pub fn list_databases_async_opt(&self, req: &super::spanner_database_admin::ListDatabasesRequest, opt: ::grpcio::CallOption) -> ::grpcio::Result<::grpcio::ClientUnaryReceiver<super::spanner_database_admin::ListDatabasesResponse>> {
+        self.client.unary_call_async(&METHOD_DATABASE_ADMIN_LIST_DATABASES, req, opt)
+    }
+
+    pub fn list_databases_async(&self, req: &super::spanner_database_admin::ListDatabasesRequest) -> ::grpcio::Result<::grpcio::ClientUnaryReceiver<super::spanner_database_admin::ListDatabasesResponse>> {
         self.list_databases_async_opt(req, ::grpcio::CallOption::default())
     }
 
-    pub fn create_database_opt(
-        &self,
-        req: &super::spanner_database_admin::CreateDatabaseRequest,
-        opt: ::grpcio::CallOption,
-    ) -> ::grpcio::Result<super::operations::Operation> {
-        self.client
-            .unary_call(&METHOD_DATABASE_ADMIN_CREATE_DATABASE, req, opt)
-    }
-
-    pub fn create_database(
-        &self,
-        req: &super::spanner_database_admin::CreateDatabaseRequest,
-    ) -> ::grpcio::Result<super::operations::Operation> {
+    pub fn create_database_opt(&self, req: &super::spanner_database_admin::CreateDatabaseRequest, opt: ::grpcio::CallOption) -> ::grpcio::Result<super::operations::Operation> {
+        self.client.unary_call(&METHOD_DATABASE_ADMIN_CREATE_DATABASE, req, opt)
+    }
+
+    pub fn create_database(&self, req: &super::spanner_database_admin::CreateDatabaseRequest) -> ::grpcio::Result<super::operations::Operation> {
         self.create_database_opt(req, ::grpcio::CallOption::default())
     }
 
-    pub fn create_database_async_opt(
-        &self,
-        req: &super::spanner_database_admin::CreateDatabaseRequest,
-        opt: ::grpcio::CallOption,
-    ) -> ::grpcio::Result<::grpcio::ClientUnaryReceiver<super::operations::Operation>> {
-        self.client
-            .unary_call_async(&METHOD_DATABASE_ADMIN_CREATE_DATABASE, req, opt)
-    }
-
-    pub fn create_database_async(
-        &self,
-        req: &super::spanner_database_admin::CreateDatabaseRequest,
-    ) -> ::grpcio::Result<::grpcio::ClientUnaryReceiver<super::operations::Operation>> {
+    pub fn create_database_async_opt(&self, req: &super::spanner_database_admin::CreateDatabaseRequest, opt: ::grpcio::CallOption) -> ::grpcio::Result<::grpcio::ClientUnaryReceiver<super::operations::Operation>> {
+        self.client.unary_call_async(&METHOD_DATABASE_ADMIN_CREATE_DATABASE, req, opt)
+    }
+
+    pub fn create_database_async(&self, req: &super::spanner_database_admin::CreateDatabaseRequest) -> ::grpcio::Result<::grpcio::ClientUnaryReceiver<super::operations::Operation>> {
         self.create_database_async_opt(req, ::grpcio::CallOption::default())
     }
 
-    pub fn get_database_opt(
-        &self,
-        req: &super::spanner_database_admin::GetDatabaseRequest,
-        opt: ::grpcio::CallOption,
-    ) -> ::grpcio::Result<super::spanner_database_admin::Database> {
-        self.client
-            .unary_call(&METHOD_DATABASE_ADMIN_GET_DATABASE, req, opt)
-    }
-
-    pub fn get_database(
-        &self,
-        req: &super::spanner_database_admin::GetDatabaseRequest,
-    ) -> ::grpcio::Result<super::spanner_database_admin::Database> {
+    pub fn get_database_opt(&self, req: &super::spanner_database_admin::GetDatabaseRequest, opt: ::grpcio::CallOption) -> ::grpcio::Result<super::spanner_database_admin::Database> {
+        self.client.unary_call(&METHOD_DATABASE_ADMIN_GET_DATABASE, req, opt)
+    }
+
+    pub fn get_database(&self, req: &super::spanner_database_admin::GetDatabaseRequest) -> ::grpcio::Result<super::spanner_database_admin::Database> {
         self.get_database_opt(req, ::grpcio::CallOption::default())
     }
 
-    pub fn get_database_async_opt(
-        &self,
-        req: &super::spanner_database_admin::GetDatabaseRequest,
-        opt: ::grpcio::CallOption,
-    ) -> ::grpcio::Result<::grpcio::ClientUnaryReceiver<super::spanner_database_admin::Database>>
-    {
-        self.client
-            .unary_call_async(&METHOD_DATABASE_ADMIN_GET_DATABASE, req, opt)
-    }
-
-    pub fn get_database_async(
-        &self,
-        req: &super::spanner_database_admin::GetDatabaseRequest,
-    ) -> ::grpcio::Result<::grpcio::ClientUnaryReceiver<super::spanner_database_admin::Database>>
-    {
+    pub fn get_database_async_opt(&self, req: &super::spanner_database_admin::GetDatabaseRequest, opt: ::grpcio::CallOption) -> ::grpcio::Result<::grpcio::ClientUnaryReceiver<super::spanner_database_admin::Database>> {
+        self.client.unary_call_async(&METHOD_DATABASE_ADMIN_GET_DATABASE, req, opt)
+    }
+
+    pub fn get_database_async(&self, req: &super::spanner_database_admin::GetDatabaseRequest) -> ::grpcio::Result<::grpcio::ClientUnaryReceiver<super::spanner_database_admin::Database>> {
         self.get_database_async_opt(req, ::grpcio::CallOption::default())
     }
 
-    pub fn update_database_ddl_opt(
-        &self,
-        req: &super::spanner_database_admin::UpdateDatabaseDdlRequest,
-        opt: ::grpcio::CallOption,
-    ) -> ::grpcio::Result<super::operations::Operation> {
-        self.client
-            .unary_call(&METHOD_DATABASE_ADMIN_UPDATE_DATABASE_DDL, req, opt)
-    }
-
-    pub fn update_database_ddl(
-        &self,
-        req: &super::spanner_database_admin::UpdateDatabaseDdlRequest,
-    ) -> ::grpcio::Result<super::operations::Operation> {
+    pub fn update_database_ddl_opt(&self, req: &super::spanner_database_admin::UpdateDatabaseDdlRequest, opt: ::grpcio::CallOption) -> ::grpcio::Result<super::operations::Operation> {
+        self.client.unary_call(&METHOD_DATABASE_ADMIN_UPDATE_DATABASE_DDL, req, opt)
+    }
+
+    pub fn update_database_ddl(&self, req: &super::spanner_database_admin::UpdateDatabaseDdlRequest) -> ::grpcio::Result<super::operations::Operation> {
         self.update_database_ddl_opt(req, ::grpcio::CallOption::default())
     }
 
-    pub fn update_database_ddl_async_opt(
-        &self,
-        req: &super::spanner_database_admin::UpdateDatabaseDdlRequest,
-        opt: ::grpcio::CallOption,
-    ) -> ::grpcio::Result<::grpcio::ClientUnaryReceiver<super::operations::Operation>> {
-        self.client
-            .unary_call_async(&METHOD_DATABASE_ADMIN_UPDATE_DATABASE_DDL, req, opt)
-    }
-
-    pub fn update_database_ddl_async(
-        &self,
-        req: &super::spanner_database_admin::UpdateDatabaseDdlRequest,
-    ) -> ::grpcio::Result<::grpcio::ClientUnaryReceiver<super::operations::Operation>> {
+    pub fn update_database_ddl_async_opt(&self, req: &super::spanner_database_admin::UpdateDatabaseDdlRequest, opt: ::grpcio::CallOption) -> ::grpcio::Result<::grpcio::ClientUnaryReceiver<super::operations::Operation>> {
+        self.client.unary_call_async(&METHOD_DATABASE_ADMIN_UPDATE_DATABASE_DDL, req, opt)
+    }
+
+    pub fn update_database_ddl_async(&self, req: &super::spanner_database_admin::UpdateDatabaseDdlRequest) -> ::grpcio::Result<::grpcio::ClientUnaryReceiver<super::operations::Operation>> {
         self.update_database_ddl_async_opt(req, ::grpcio::CallOption::default())
     }
 
-    pub fn drop_database_opt(
-        &self,
-        req: &super::spanner_database_admin::DropDatabaseRequest,
-        opt: ::grpcio::CallOption,
-    ) -> ::grpcio::Result<super::empty::Empty> {
-        self.client
-            .unary_call(&METHOD_DATABASE_ADMIN_DROP_DATABASE, req, opt)
-    }
-
-    pub fn drop_database(
-        &self,
-        req: &super::spanner_database_admin::DropDatabaseRequest,
-    ) -> ::grpcio::Result<super::empty::Empty> {
+    pub fn drop_database_opt(&self, req: &super::spanner_database_admin::DropDatabaseRequest, opt: ::grpcio::CallOption) -> ::grpcio::Result<super::empty::Empty> {
+        self.client.unary_call(&METHOD_DATABASE_ADMIN_DROP_DATABASE, req, opt)
+    }
+
+    pub fn drop_database(&self, req: &super::spanner_database_admin::DropDatabaseRequest) -> ::grpcio::Result<super::empty::Empty> {
         self.drop_database_opt(req, ::grpcio::CallOption::default())
     }
 
-    pub fn drop_database_async_opt(
-        &self,
-        req: &super::spanner_database_admin::DropDatabaseRequest,
-        opt: ::grpcio::CallOption,
-    ) -> ::grpcio::Result<::grpcio::ClientUnaryReceiver<super::empty::Empty>> {
-        self.client
-            .unary_call_async(&METHOD_DATABASE_ADMIN_DROP_DATABASE, req, opt)
-    }
-
-    pub fn drop_database_async(
-        &self,
-        req: &super::spanner_database_admin::DropDatabaseRequest,
-    ) -> ::grpcio::Result<::grpcio::ClientUnaryReceiver<super::empty::Empty>> {
+    pub fn drop_database_async_opt(&self, req: &super::spanner_database_admin::DropDatabaseRequest, opt: ::grpcio::CallOption) -> ::grpcio::Result<::grpcio::ClientUnaryReceiver<super::empty::Empty>> {
+        self.client.unary_call_async(&METHOD_DATABASE_ADMIN_DROP_DATABASE, req, opt)
+    }
+
+    pub fn drop_database_async(&self, req: &super::spanner_database_admin::DropDatabaseRequest) -> ::grpcio::Result<::grpcio::ClientUnaryReceiver<super::empty::Empty>> {
         self.drop_database_async_opt(req, ::grpcio::CallOption::default())
     }
 
-    pub fn get_database_ddl_opt(
-        &self,
-        req: &super::spanner_database_admin::GetDatabaseDdlRequest,
-        opt: ::grpcio::CallOption,
-    ) -> ::grpcio::Result<super::spanner_database_admin::GetDatabaseDdlResponse> {
-        self.client
-            .unary_call(&METHOD_DATABASE_ADMIN_GET_DATABASE_DDL, req, opt)
-    }
-
-    pub fn get_database_ddl(
-        &self,
-        req: &super::spanner_database_admin::GetDatabaseDdlRequest,
-    ) -> ::grpcio::Result<super::spanner_database_admin::GetDatabaseDdlResponse> {
+    pub fn get_database_ddl_opt(&self, req: &super::spanner_database_admin::GetDatabaseDdlRequest, opt: ::grpcio::CallOption) -> ::grpcio::Result<super::spanner_database_admin::GetDatabaseDdlResponse> {
+        self.client.unary_call(&METHOD_DATABASE_ADMIN_GET_DATABASE_DDL, req, opt)
+    }
+
+    pub fn get_database_ddl(&self, req: &super::spanner_database_admin::GetDatabaseDdlRequest) -> ::grpcio::Result<super::spanner_database_admin::GetDatabaseDdlResponse> {
         self.get_database_ddl_opt(req, ::grpcio::CallOption::default())
     }
 
-    pub fn get_database_ddl_async_opt(
-        &self,
-        req: &super::spanner_database_admin::GetDatabaseDdlRequest,
-        opt: ::grpcio::CallOption,
-    ) -> ::grpcio::Result<
-        ::grpcio::ClientUnaryReceiver<super::spanner_database_admin::GetDatabaseDdlResponse>,
-    > {
-        self.client
-            .unary_call_async(&METHOD_DATABASE_ADMIN_GET_DATABASE_DDL, req, opt)
-    }
-
-    pub fn get_database_ddl_async(
-        &self,
-        req: &super::spanner_database_admin::GetDatabaseDdlRequest,
-    ) -> ::grpcio::Result<
-        ::grpcio::ClientUnaryReceiver<super::spanner_database_admin::GetDatabaseDdlResponse>,
-    > {
+    pub fn get_database_ddl_async_opt(&self, req: &super::spanner_database_admin::GetDatabaseDdlRequest, opt: ::grpcio::CallOption) -> ::grpcio::Result<::grpcio::ClientUnaryReceiver<super::spanner_database_admin::GetDatabaseDdlResponse>> {
+        self.client.unary_call_async(&METHOD_DATABASE_ADMIN_GET_DATABASE_DDL, req, opt)
+    }
+
+    pub fn get_database_ddl_async(&self, req: &super::spanner_database_admin::GetDatabaseDdlRequest) -> ::grpcio::Result<::grpcio::ClientUnaryReceiver<super::spanner_database_admin::GetDatabaseDdlResponse>> {
         self.get_database_ddl_async_opt(req, ::grpcio::CallOption::default())
     }
 
-    pub fn set_iam_policy_opt(
-        &self,
-        req: &super::iam_policy::SetIamPolicyRequest,
-        opt: ::grpcio::CallOption,
-    ) -> ::grpcio::Result<super::policy::Policy> {
-        self.client
-            .unary_call(&METHOD_DATABASE_ADMIN_SET_IAM_POLICY, req, opt)
-    }
-
-    pub fn set_iam_policy(
-        &self,
-        req: &super::iam_policy::SetIamPolicyRequest,
-    ) -> ::grpcio::Result<super::policy::Policy> {
+    pub fn set_iam_policy_opt(&self, req: &super::iam_policy::SetIamPolicyRequest, opt: ::grpcio::CallOption) -> ::grpcio::Result<super::policy::Policy> {
+        self.client.unary_call(&METHOD_DATABASE_ADMIN_SET_IAM_POLICY, req, opt)
+    }
+
+    pub fn set_iam_policy(&self, req: &super::iam_policy::SetIamPolicyRequest) -> ::grpcio::Result<super::policy::Policy> {
         self.set_iam_policy_opt(req, ::grpcio::CallOption::default())
     }
 
-    pub fn set_iam_policy_async_opt(
-        &self,
-        req: &super::iam_policy::SetIamPolicyRequest,
-        opt: ::grpcio::CallOption,
-    ) -> ::grpcio::Result<::grpcio::ClientUnaryReceiver<super::policy::Policy>> {
-        self.client
-            .unary_call_async(&METHOD_DATABASE_ADMIN_SET_IAM_POLICY, req, opt)
-    }
-
-    pub fn set_iam_policy_async(
-        &self,
-        req: &super::iam_policy::SetIamPolicyRequest,
-    ) -> ::grpcio::Result<::grpcio::ClientUnaryReceiver<super::policy::Policy>> {
+    pub fn set_iam_policy_async_opt(&self, req: &super::iam_policy::SetIamPolicyRequest, opt: ::grpcio::CallOption) -> ::grpcio::Result<::grpcio::ClientUnaryReceiver<super::policy::Policy>> {
+        self.client.unary_call_async(&METHOD_DATABASE_ADMIN_SET_IAM_POLICY, req, opt)
+    }
+
+    pub fn set_iam_policy_async(&self, req: &super::iam_policy::SetIamPolicyRequest) -> ::grpcio::Result<::grpcio::ClientUnaryReceiver<super::policy::Policy>> {
         self.set_iam_policy_async_opt(req, ::grpcio::CallOption::default())
     }
 
-    pub fn get_iam_policy_opt(
-        &self,
-        req: &super::iam_policy::GetIamPolicyRequest,
-        opt: ::grpcio::CallOption,
-    ) -> ::grpcio::Result<super::policy::Policy> {
-        self.client
-            .unary_call(&METHOD_DATABASE_ADMIN_GET_IAM_POLICY, req, opt)
-    }
-
-    pub fn get_iam_policy(
-        &self,
-        req: &super::iam_policy::GetIamPolicyRequest,
-    ) -> ::grpcio::Result<super::policy::Policy> {
+    pub fn get_iam_policy_opt(&self, req: &super::iam_policy::GetIamPolicyRequest, opt: ::grpcio::CallOption) -> ::grpcio::Result<super::policy::Policy> {
+        self.client.unary_call(&METHOD_DATABASE_ADMIN_GET_IAM_POLICY, req, opt)
+    }
+
+    pub fn get_iam_policy(&self, req: &super::iam_policy::GetIamPolicyRequest) -> ::grpcio::Result<super::policy::Policy> {
         self.get_iam_policy_opt(req, ::grpcio::CallOption::default())
     }
 
-    pub fn get_iam_policy_async_opt(
-        &self,
-        req: &super::iam_policy::GetIamPolicyRequest,
-        opt: ::grpcio::CallOption,
-    ) -> ::grpcio::Result<::grpcio::ClientUnaryReceiver<super::policy::Policy>> {
-        self.client
-            .unary_call_async(&METHOD_DATABASE_ADMIN_GET_IAM_POLICY, req, opt)
-    }
-
-    pub fn get_iam_policy_async(
-        &self,
-        req: &super::iam_policy::GetIamPolicyRequest,
-    ) -> ::grpcio::Result<::grpcio::ClientUnaryReceiver<super::policy::Policy>> {
+    pub fn get_iam_policy_async_opt(&self, req: &super::iam_policy::GetIamPolicyRequest, opt: ::grpcio::CallOption) -> ::grpcio::Result<::grpcio::ClientUnaryReceiver<super::policy::Policy>> {
+        self.client.unary_call_async(&METHOD_DATABASE_ADMIN_GET_IAM_POLICY, req, opt)
+    }
+
+    pub fn get_iam_policy_async(&self, req: &super::iam_policy::GetIamPolicyRequest) -> ::grpcio::Result<::grpcio::ClientUnaryReceiver<super::policy::Policy>> {
         self.get_iam_policy_async_opt(req, ::grpcio::CallOption::default())
     }
 
-    pub fn test_iam_permissions_opt(
-        &self,
-        req: &super::iam_policy::TestIamPermissionsRequest,
-        opt: ::grpcio::CallOption,
-    ) -> ::grpcio::Result<super::iam_policy::TestIamPermissionsResponse> {
-        self.client
-            .unary_call(&METHOD_DATABASE_ADMIN_TEST_IAM_PERMISSIONS, req, opt)
-    }
-
-    pub fn test_iam_permissions(
-        &self,
-        req: &super::iam_policy::TestIamPermissionsRequest,
-    ) -> ::grpcio::Result<super::iam_policy::TestIamPermissionsResponse> {
+    pub fn test_iam_permissions_opt(&self, req: &super::iam_policy::TestIamPermissionsRequest, opt: ::grpcio::CallOption) -> ::grpcio::Result<super::iam_policy::TestIamPermissionsResponse> {
+        self.client.unary_call(&METHOD_DATABASE_ADMIN_TEST_IAM_PERMISSIONS, req, opt)
+    }
+
+    pub fn test_iam_permissions(&self, req: &super::iam_policy::TestIamPermissionsRequest) -> ::grpcio::Result<super::iam_policy::TestIamPermissionsResponse> {
         self.test_iam_permissions_opt(req, ::grpcio::CallOption::default())
     }
 
-    pub fn test_iam_permissions_async_opt(
-        &self,
-        req: &super::iam_policy::TestIamPermissionsRequest,
-        opt: ::grpcio::CallOption,
-    ) -> ::grpcio::Result<
-        ::grpcio::ClientUnaryReceiver<super::iam_policy::TestIamPermissionsResponse>,
-    > {
-        self.client
-            .unary_call_async(&METHOD_DATABASE_ADMIN_TEST_IAM_PERMISSIONS, req, opt)
-    }
-
-    pub fn test_iam_permissions_async(
-        &self,
-        req: &super::iam_policy::TestIamPermissionsRequest,
-    ) -> ::grpcio::Result<
-        ::grpcio::ClientUnaryReceiver<super::iam_policy::TestIamPermissionsResponse>,
-    > {
+    pub fn test_iam_permissions_async_opt(&self, req: &super::iam_policy::TestIamPermissionsRequest, opt: ::grpcio::CallOption) -> ::grpcio::Result<::grpcio::ClientUnaryReceiver<super::iam_policy::TestIamPermissionsResponse>> {
+        self.client.unary_call_async(&METHOD_DATABASE_ADMIN_TEST_IAM_PERMISSIONS, req, opt)
+    }
+
+    pub fn test_iam_permissions_async(&self, req: &super::iam_policy::TestIamPermissionsRequest) -> ::grpcio::Result<::grpcio::ClientUnaryReceiver<super::iam_policy::TestIamPermissionsResponse>> {
         self.test_iam_permissions_async_opt(req, ::grpcio::CallOption::default())
     }
-    pub fn spawn<F>(&self, f: F)
-    where
-        F: ::futures::Future<Output = ()> + Send + 'static,
-    {
+    pub fn spawn<F>(&self, f: F) where F: ::futures::Future<Output = ()> + Send + 'static {
         self.client.spawn(f)
     }
 }
 
 pub trait DatabaseAdmin {
-    fn list_databases(
-        &mut self,
-        ctx: ::grpcio::RpcContext,
-        req: super::spanner_database_admin::ListDatabasesRequest,
-        sink: ::grpcio::UnarySink<super::spanner_database_admin::ListDatabasesResponse>,
-    );
-    fn create_database(
-        &mut self,
-        ctx: ::grpcio::RpcContext,
-        req: super::spanner_database_admin::CreateDatabaseRequest,
-        sink: ::grpcio::UnarySink<super::operations::Operation>,
-    );
-    fn get_database(
-        &mut self,
-        ctx: ::grpcio::RpcContext,
-        req: super::spanner_database_admin::GetDatabaseRequest,
-        sink: ::grpcio::UnarySink<super::spanner_database_admin::Database>,
-    );
-    fn update_database_ddl(
-        &mut self,
-        ctx: ::grpcio::RpcContext,
-        req: super::spanner_database_admin::UpdateDatabaseDdlRequest,
-        sink: ::grpcio::UnarySink<super::operations::Operation>,
-    );
-    fn drop_database(
-        &mut self,
-        ctx: ::grpcio::RpcContext,
-        req: super::spanner_database_admin::DropDatabaseRequest,
-        sink: ::grpcio::UnarySink<super::empty::Empty>,
-    );
-    fn get_database_ddl(
-        &mut self,
-        ctx: ::grpcio::RpcContext,
-        req: super::spanner_database_admin::GetDatabaseDdlRequest,
-        sink: ::grpcio::UnarySink<super::spanner_database_admin::GetDatabaseDdlResponse>,
-    );
-    fn set_iam_policy(
-        &mut self,
-        ctx: ::grpcio::RpcContext,
-        req: super::iam_policy::SetIamPolicyRequest,
-        sink: ::grpcio::UnarySink<super::policy::Policy>,
-    );
-    fn get_iam_policy(
-        &mut self,
-        ctx: ::grpcio::RpcContext,
-        req: super::iam_policy::GetIamPolicyRequest,
-        sink: ::grpcio::UnarySink<super::policy::Policy>,
-    );
-    fn test_iam_permissions(
-        &mut self,
-        ctx: ::grpcio::RpcContext,
-        req: super::iam_policy::TestIamPermissionsRequest,
-        sink: ::grpcio::UnarySink<super::iam_policy::TestIamPermissionsResponse>,
-    );
+    fn list_databases(&mut self, ctx: ::grpcio::RpcContext, req: super::spanner_database_admin::ListDatabasesRequest, sink: ::grpcio::UnarySink<super::spanner_database_admin::ListDatabasesResponse>);
+    fn create_database(&mut self, ctx: ::grpcio::RpcContext, req: super::spanner_database_admin::CreateDatabaseRequest, sink: ::grpcio::UnarySink<super::operations::Operation>);
+    fn get_database(&mut self, ctx: ::grpcio::RpcContext, req: super::spanner_database_admin::GetDatabaseRequest, sink: ::grpcio::UnarySink<super::spanner_database_admin::Database>);
+    fn update_database_ddl(&mut self, ctx: ::grpcio::RpcContext, req: super::spanner_database_admin::UpdateDatabaseDdlRequest, sink: ::grpcio::UnarySink<super::operations::Operation>);
+    fn drop_database(&mut self, ctx: ::grpcio::RpcContext, req: super::spanner_database_admin::DropDatabaseRequest, sink: ::grpcio::UnarySink<super::empty::Empty>);
+    fn get_database_ddl(&mut self, ctx: ::grpcio::RpcContext, req: super::spanner_database_admin::GetDatabaseDdlRequest, sink: ::grpcio::UnarySink<super::spanner_database_admin::GetDatabaseDdlResponse>);
+    fn set_iam_policy(&mut self, ctx: ::grpcio::RpcContext, req: super::iam_policy::SetIamPolicyRequest, sink: ::grpcio::UnarySink<super::policy::Policy>);
+    fn get_iam_policy(&mut self, ctx: ::grpcio::RpcContext, req: super::iam_policy::GetIamPolicyRequest, sink: ::grpcio::UnarySink<super::policy::Policy>);
+    fn test_iam_permissions(&mut self, ctx: ::grpcio::RpcContext, req: super::iam_policy::TestIamPermissionsRequest, sink: ::grpcio::UnarySink<super::iam_policy::TestIamPermissionsResponse>);
 }
 
 pub fn create_database_admin<S: DatabaseAdmin + Send + Clone + 'static>(s: S) -> ::grpcio::Service {
     let mut builder = ::grpcio::ServiceBuilder::new();
     let mut instance = s.clone();
-    builder = builder.add_unary_handler(
-        &METHOD_DATABASE_ADMIN_LIST_DATABASES,
-        move |ctx, req, resp| instance.list_databases(ctx, req, resp),
-    );
-    let mut instance = s.clone();
-    builder = builder.add_unary_handler(
-        &METHOD_DATABASE_ADMIN_CREATE_DATABASE,
-        move |ctx, req, resp| instance.create_database(ctx, req, resp),
-    );
-    let mut instance = s.clone();
-    builder = builder.add_unary_handler(
-        &METHOD_DATABASE_ADMIN_GET_DATABASE,
-        move |ctx, req, resp| instance.get_database(ctx, req, resp),
-    );
-    let mut instance = s.clone();
-    builder = builder.add_unary_handler(
-        &METHOD_DATABASE_ADMIN_UPDATE_DATABASE_DDL,
-        move |ctx, req, resp| instance.update_database_ddl(ctx, req, resp),
-    );
-    let mut instance = s.clone();
-    builder = builder.add_unary_handler(
-        &METHOD_DATABASE_ADMIN_DROP_DATABASE,
-        move |ctx, req, resp| instance.drop_database(ctx, req, resp),
-    );
-    let mut instance = s.clone();
-    builder = builder.add_unary_handler(
-        &METHOD_DATABASE_ADMIN_GET_DATABASE_DDL,
-        move |ctx, req, resp| instance.get_database_ddl(ctx, req, resp),
-    );
-    let mut instance = s.clone();
-    builder = builder.add_unary_handler(
-        &METHOD_DATABASE_ADMIN_SET_IAM_POLICY,
-        move |ctx, req, resp| instance.set_iam_policy(ctx, req, resp),
-    );
-    let mut instance = s.clone();
-    builder = builder.add_unary_handler(
-        &METHOD_DATABASE_ADMIN_GET_IAM_POLICY,
-        move |ctx, req, resp| instance.get_iam_policy(ctx, req, resp),
-    );
+    builder = builder.add_unary_handler(&METHOD_DATABASE_ADMIN_LIST_DATABASES, move |ctx, req, resp| {
+        instance.list_databases(ctx, req, resp)
+    });
+    let mut instance = s.clone();
+    builder = builder.add_unary_handler(&METHOD_DATABASE_ADMIN_CREATE_DATABASE, move |ctx, req, resp| {
+        instance.create_database(ctx, req, resp)
+    });
+    let mut instance = s.clone();
+    builder = builder.add_unary_handler(&METHOD_DATABASE_ADMIN_GET_DATABASE, move |ctx, req, resp| {
+        instance.get_database(ctx, req, resp)
+    });
+    let mut instance = s.clone();
+    builder = builder.add_unary_handler(&METHOD_DATABASE_ADMIN_UPDATE_DATABASE_DDL, move |ctx, req, resp| {
+        instance.update_database_ddl(ctx, req, resp)
+    });
+    let mut instance = s.clone();
+    builder = builder.add_unary_handler(&METHOD_DATABASE_ADMIN_DROP_DATABASE, move |ctx, req, resp| {
+        instance.drop_database(ctx, req, resp)
+    });
+    let mut instance = s.clone();
+    builder = builder.add_unary_handler(&METHOD_DATABASE_ADMIN_GET_DATABASE_DDL, move |ctx, req, resp| {
+        instance.get_database_ddl(ctx, req, resp)
+    });
+    let mut instance = s.clone();
+    builder = builder.add_unary_handler(&METHOD_DATABASE_ADMIN_SET_IAM_POLICY, move |ctx, req, resp| {
+        instance.set_iam_policy(ctx, req, resp)
+    });
+    let mut instance = s.clone();
+    builder = builder.add_unary_handler(&METHOD_DATABASE_ADMIN_GET_IAM_POLICY, move |ctx, req, resp| {
+        instance.get_iam_policy(ctx, req, resp)
+    });
     let mut instance = s;
-    builder = builder.add_unary_handler(
-        &METHOD_DATABASE_ADMIN_TEST_IAM_PERMISSIONS,
-        move |ctx, req, resp| instance.test_iam_permissions(ctx, req, resp),
-    );
+    builder = builder.add_unary_handler(&METHOD_DATABASE_ADMIN_TEST_IAM_PERMISSIONS, move |ctx, req, resp| {
+        instance.test_iam_permissions(ctx, req, resp)
+    });
     builder.build()
 }