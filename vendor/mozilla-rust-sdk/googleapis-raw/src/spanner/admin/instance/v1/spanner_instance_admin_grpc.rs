// This file is generated. Do not edit
// @generated

// https://github.com/Manishearth/rust-clippy/issues/702
#![allow(unknown_lints)]
#![allow(clippy::all)]
<<<<<<< HEAD
=======

>>>>>>> bca8770f
#![allow(box_pointers)]
#![allow(dead_code)]
#![allow(missing_docs)]
#![allow(non_camel_case_types)]
#![allow(non_snake_case)]
#![allow(non_upper_case_globals)]
#![allow(trivial_casts)]
#![allow(unsafe_code)]
#![allow(unused_imports)]
#![allow(unused_results)]

const METHOD_INSTANCE_ADMIN_LIST_INSTANCE_CONFIGS: ::grpcio::Method<
    super::spanner_instance_admin::ListInstanceConfigsRequest,
    super::spanner_instance_admin::ListInstanceConfigsResponse,
> = ::grpcio::Method {
    ty: ::grpcio::MethodType::Unary,
    name: "/google.spanner.admin.instance.v1.InstanceAdmin/ListInstanceConfigs",
    req_mar: ::grpcio::Marshaller {
        ser: ::grpcio::pb_ser,
        de: ::grpcio::pb_de,
    },
    resp_mar: ::grpcio::Marshaller {
        ser: ::grpcio::pb_ser,
        de: ::grpcio::pb_de,
    },
};

const METHOD_INSTANCE_ADMIN_GET_INSTANCE_CONFIG: ::grpcio::Method<
    super::spanner_instance_admin::GetInstanceConfigRequest,
    super::spanner_instance_admin::InstanceConfig,
> = ::grpcio::Method {
    ty: ::grpcio::MethodType::Unary,
    name: "/google.spanner.admin.instance.v1.InstanceAdmin/GetInstanceConfig",
    req_mar: ::grpcio::Marshaller {
        ser: ::grpcio::pb_ser,
        de: ::grpcio::pb_de,
    },
    resp_mar: ::grpcio::Marshaller {
        ser: ::grpcio::pb_ser,
        de: ::grpcio::pb_de,
    },
};

const METHOD_INSTANCE_ADMIN_LIST_INSTANCES: ::grpcio::Method<
    super::spanner_instance_admin::ListInstancesRequest,
    super::spanner_instance_admin::ListInstancesResponse,
> = ::grpcio::Method {
    ty: ::grpcio::MethodType::Unary,
    name: "/google.spanner.admin.instance.v1.InstanceAdmin/ListInstances",
    req_mar: ::grpcio::Marshaller {
        ser: ::grpcio::pb_ser,
        de: ::grpcio::pb_de,
    },
    resp_mar: ::grpcio::Marshaller {
        ser: ::grpcio::pb_ser,
        de: ::grpcio::pb_de,
    },
};

const METHOD_INSTANCE_ADMIN_GET_INSTANCE: ::grpcio::Method<
    super::spanner_instance_admin::GetInstanceRequest,
    super::spanner_instance_admin::Instance,
> = ::grpcio::Method {
    ty: ::grpcio::MethodType::Unary,
    name: "/google.spanner.admin.instance.v1.InstanceAdmin/GetInstance",
    req_mar: ::grpcio::Marshaller {
        ser: ::grpcio::pb_ser,
        de: ::grpcio::pb_de,
    },
    resp_mar: ::grpcio::Marshaller {
        ser: ::grpcio::pb_ser,
        de: ::grpcio::pb_de,
    },
};

const METHOD_INSTANCE_ADMIN_CREATE_INSTANCE: ::grpcio::Method<
    super::spanner_instance_admin::CreateInstanceRequest,
    super::operations::Operation,
> = ::grpcio::Method {
    ty: ::grpcio::MethodType::Unary,
    name: "/google.spanner.admin.instance.v1.InstanceAdmin/CreateInstance",
    req_mar: ::grpcio::Marshaller {
        ser: ::grpcio::pb_ser,
        de: ::grpcio::pb_de,
    },
    resp_mar: ::grpcio::Marshaller {
        ser: ::grpcio::pb_ser,
        de: ::grpcio::pb_de,
    },
};

const METHOD_INSTANCE_ADMIN_UPDATE_INSTANCE: ::grpcio::Method<
    super::spanner_instance_admin::UpdateInstanceRequest,
    super::operations::Operation,
> = ::grpcio::Method {
    ty: ::grpcio::MethodType::Unary,
    name: "/google.spanner.admin.instance.v1.InstanceAdmin/UpdateInstance",
    req_mar: ::grpcio::Marshaller {
        ser: ::grpcio::pb_ser,
        de: ::grpcio::pb_de,
    },
    resp_mar: ::grpcio::Marshaller {
        ser: ::grpcio::pb_ser,
        de: ::grpcio::pb_de,
    },
};

const METHOD_INSTANCE_ADMIN_DELETE_INSTANCE: ::grpcio::Method<
    super::spanner_instance_admin::DeleteInstanceRequest,
    super::empty::Empty,
> = ::grpcio::Method {
    ty: ::grpcio::MethodType::Unary,
    name: "/google.spanner.admin.instance.v1.InstanceAdmin/DeleteInstance",
    req_mar: ::grpcio::Marshaller {
        ser: ::grpcio::pb_ser,
        de: ::grpcio::pb_de,
    },
    resp_mar: ::grpcio::Marshaller {
        ser: ::grpcio::pb_ser,
        de: ::grpcio::pb_de,
    },
};

const METHOD_INSTANCE_ADMIN_SET_IAM_POLICY: ::grpcio::Method<
    super::iam_policy::SetIamPolicyRequest,
    super::policy::Policy,
> = ::grpcio::Method {
    ty: ::grpcio::MethodType::Unary,
    name: "/google.spanner.admin.instance.v1.InstanceAdmin/SetIamPolicy",
    req_mar: ::grpcio::Marshaller {
        ser: ::grpcio::pb_ser,
        de: ::grpcio::pb_de,
    },
    resp_mar: ::grpcio::Marshaller {
        ser: ::grpcio::pb_ser,
        de: ::grpcio::pb_de,
    },
};

const METHOD_INSTANCE_ADMIN_GET_IAM_POLICY: ::grpcio::Method<
    super::iam_policy::GetIamPolicyRequest,
    super::policy::Policy,
> = ::grpcio::Method {
    ty: ::grpcio::MethodType::Unary,
    name: "/google.spanner.admin.instance.v1.InstanceAdmin/GetIamPolicy",
    req_mar: ::grpcio::Marshaller {
        ser: ::grpcio::pb_ser,
        de: ::grpcio::pb_de,
    },
    resp_mar: ::grpcio::Marshaller {
        ser: ::grpcio::pb_ser,
        de: ::grpcio::pb_de,
    },
};

const METHOD_INSTANCE_ADMIN_TEST_IAM_PERMISSIONS: ::grpcio::Method<
    super::iam_policy::TestIamPermissionsRequest,
    super::iam_policy::TestIamPermissionsResponse,
> = ::grpcio::Method {
    ty: ::grpcio::MethodType::Unary,
    name: "/google.spanner.admin.instance.v1.InstanceAdmin/TestIamPermissions",
    req_mar: ::grpcio::Marshaller {
        ser: ::grpcio::pb_ser,
        de: ::grpcio::pb_de,
    },
    resp_mar: ::grpcio::Marshaller {
        ser: ::grpcio::pb_ser,
        de: ::grpcio::pb_de,
    },
};

#[derive(Clone)]
pub struct InstanceAdminClient {
    client: ::grpcio::Client,
}

impl InstanceAdminClient {
    pub fn new(channel: ::grpcio::Channel) -> Self {
        InstanceAdminClient {
            client: ::grpcio::Client::new(channel),
        }
    }

    pub fn list_instance_configs_opt(
        &self,
        req: &super::spanner_instance_admin::ListInstanceConfigsRequest,
        opt: ::grpcio::CallOption,
    ) -> ::grpcio::Result<super::spanner_instance_admin::ListInstanceConfigsResponse> {
        self.client
            .unary_call(&METHOD_INSTANCE_ADMIN_LIST_INSTANCE_CONFIGS, req, opt)
    }

    pub fn list_instance_configs(
        &self,
        req: &super::spanner_instance_admin::ListInstanceConfigsRequest,
    ) -> ::grpcio::Result<super::spanner_instance_admin::ListInstanceConfigsResponse> {
        self.list_instance_configs_opt(req, ::grpcio::CallOption::default())
    }

    pub fn list_instance_configs_async_opt(
        &self,
        req: &super::spanner_instance_admin::ListInstanceConfigsRequest,
        opt: ::grpcio::CallOption,
    ) -> ::grpcio::Result<
        ::grpcio::ClientUnaryReceiver<super::spanner_instance_admin::ListInstanceConfigsResponse>,
    > {
        self.client
            .unary_call_async(&METHOD_INSTANCE_ADMIN_LIST_INSTANCE_CONFIGS, req, opt)
    }

    pub fn list_instance_configs_async(
        &self,
        req: &super::spanner_instance_admin::ListInstanceConfigsRequest,
    ) -> ::grpcio::Result<
        ::grpcio::ClientUnaryReceiver<super::spanner_instance_admin::ListInstanceConfigsResponse>,
    > {
        self.list_instance_configs_async_opt(req, ::grpcio::CallOption::default())
    }

    pub fn get_instance_config_opt(
        &self,
        req: &super::spanner_instance_admin::GetInstanceConfigRequest,
        opt: ::grpcio::CallOption,
    ) -> ::grpcio::Result<super::spanner_instance_admin::InstanceConfig> {
        self.client
            .unary_call(&METHOD_INSTANCE_ADMIN_GET_INSTANCE_CONFIG, req, opt)
    }

    pub fn get_instance_config(
        &self,
        req: &super::spanner_instance_admin::GetInstanceConfigRequest,
    ) -> ::grpcio::Result<super::spanner_instance_admin::InstanceConfig> {
        self.get_instance_config_opt(req, ::grpcio::CallOption::default())
    }

    pub fn get_instance_config_async_opt(
        &self,
        req: &super::spanner_instance_admin::GetInstanceConfigRequest,
        opt: ::grpcio::CallOption,
    ) -> ::grpcio::Result<
        ::grpcio::ClientUnaryReceiver<super::spanner_instance_admin::InstanceConfig>,
    > {
        self.client
            .unary_call_async(&METHOD_INSTANCE_ADMIN_GET_INSTANCE_CONFIG, req, opt)
    }

    pub fn get_instance_config_async(
        &self,
        req: &super::spanner_instance_admin::GetInstanceConfigRequest,
    ) -> ::grpcio::Result<
        ::grpcio::ClientUnaryReceiver<super::spanner_instance_admin::InstanceConfig>,
    > {
        self.get_instance_config_async_opt(req, ::grpcio::CallOption::default())
    }

    pub fn list_instances_opt(
        &self,
        req: &super::spanner_instance_admin::ListInstancesRequest,
        opt: ::grpcio::CallOption,
    ) -> ::grpcio::Result<super::spanner_instance_admin::ListInstancesResponse> {
        self.client
            .unary_call(&METHOD_INSTANCE_ADMIN_LIST_INSTANCES, req, opt)
    }

    pub fn list_instances(
        &self,
        req: &super::spanner_instance_admin::ListInstancesRequest,
    ) -> ::grpcio::Result<super::spanner_instance_admin::ListInstancesResponse> {
        self.list_instances_opt(req, ::grpcio::CallOption::default())
    }

    pub fn list_instances_async_opt(
        &self,
        req: &super::spanner_instance_admin::ListInstancesRequest,
        opt: ::grpcio::CallOption,
    ) -> ::grpcio::Result<
        ::grpcio::ClientUnaryReceiver<super::spanner_instance_admin::ListInstancesResponse>,
    > {
        self.client
            .unary_call_async(&METHOD_INSTANCE_ADMIN_LIST_INSTANCES, req, opt)
    }

    pub fn list_instances_async(
        &self,
        req: &super::spanner_instance_admin::ListInstancesRequest,
    ) -> ::grpcio::Result<
        ::grpcio::ClientUnaryReceiver<super::spanner_instance_admin::ListInstancesResponse>,
    > {
        self.list_instances_async_opt(req, ::grpcio::CallOption::default())
    }

    pub fn get_instance_opt(
        &self,
        req: &super::spanner_instance_admin::GetInstanceRequest,
        opt: ::grpcio::CallOption,
    ) -> ::grpcio::Result<super::spanner_instance_admin::Instance> {
        self.client
            .unary_call(&METHOD_INSTANCE_ADMIN_GET_INSTANCE, req, opt)
    }

    pub fn get_instance(
        &self,
        req: &super::spanner_instance_admin::GetInstanceRequest,
    ) -> ::grpcio::Result<super::spanner_instance_admin::Instance> {
        self.get_instance_opt(req, ::grpcio::CallOption::default())
    }

    pub fn get_instance_async_opt(
        &self,
        req: &super::spanner_instance_admin::GetInstanceRequest,
        opt: ::grpcio::CallOption,
    ) -> ::grpcio::Result<::grpcio::ClientUnaryReceiver<super::spanner_instance_admin::Instance>>
    {
        self.client
            .unary_call_async(&METHOD_INSTANCE_ADMIN_GET_INSTANCE, req, opt)
    }

    pub fn get_instance_async(
        &self,
        req: &super::spanner_instance_admin::GetInstanceRequest,
    ) -> ::grpcio::Result<::grpcio::ClientUnaryReceiver<super::spanner_instance_admin::Instance>>
    {
        self.get_instance_async_opt(req, ::grpcio::CallOption::default())
    }

    pub fn create_instance_opt(
        &self,
        req: &super::spanner_instance_admin::CreateInstanceRequest,
        opt: ::grpcio::CallOption,
    ) -> ::grpcio::Result<super::operations::Operation> {
        self.client
            .unary_call(&METHOD_INSTANCE_ADMIN_CREATE_INSTANCE, req, opt)
    }

    pub fn create_instance(
        &self,
        req: &super::spanner_instance_admin::CreateInstanceRequest,
    ) -> ::grpcio::Result<super::operations::Operation> {
        self.create_instance_opt(req, ::grpcio::CallOption::default())
    }

    pub fn create_instance_async_opt(
        &self,
        req: &super::spanner_instance_admin::CreateInstanceRequest,
        opt: ::grpcio::CallOption,
    ) -> ::grpcio::Result<::grpcio::ClientUnaryReceiver<super::operations::Operation>> {
        self.client
            .unary_call_async(&METHOD_INSTANCE_ADMIN_CREATE_INSTANCE, req, opt)
    }

    pub fn create_instance_async(
        &self,
        req: &super::spanner_instance_admin::CreateInstanceRequest,
    ) -> ::grpcio::Result<::grpcio::ClientUnaryReceiver<super::operations::Operation>> {
        self.create_instance_async_opt(req, ::grpcio::CallOption::default())
    }

    pub fn update_instance_opt(
        &self,
        req: &super::spanner_instance_admin::UpdateInstanceRequest,
        opt: ::grpcio::CallOption,
    ) -> ::grpcio::Result<super::operations::Operation> {
        self.client
            .unary_call(&METHOD_INSTANCE_ADMIN_UPDATE_INSTANCE, req, opt)
    }

    pub fn update_instance(
        &self,
        req: &super::spanner_instance_admin::UpdateInstanceRequest,
    ) -> ::grpcio::Result<super::operations::Operation> {
        self.update_instance_opt(req, ::grpcio::CallOption::default())
    }

    pub fn update_instance_async_opt(
        &self,
        req: &super::spanner_instance_admin::UpdateInstanceRequest,
        opt: ::grpcio::CallOption,
    ) -> ::grpcio::Result<::grpcio::ClientUnaryReceiver<super::operations::Operation>> {
        self.client
            .unary_call_async(&METHOD_INSTANCE_ADMIN_UPDATE_INSTANCE, req, opt)
    }

    pub fn update_instance_async(
        &self,
        req: &super::spanner_instance_admin::UpdateInstanceRequest,
    ) -> ::grpcio::Result<::grpcio::ClientUnaryReceiver<super::operations::Operation>> {
        self.update_instance_async_opt(req, ::grpcio::CallOption::default())
    }

    pub fn delete_instance_opt(
        &self,
        req: &super::spanner_instance_admin::DeleteInstanceRequest,
        opt: ::grpcio::CallOption,
    ) -> ::grpcio::Result<super::empty::Empty> {
        self.client
            .unary_call(&METHOD_INSTANCE_ADMIN_DELETE_INSTANCE, req, opt)
    }

    pub fn delete_instance(
        &self,
        req: &super::spanner_instance_admin::DeleteInstanceRequest,
    ) -> ::grpcio::Result<super::empty::Empty> {
        self.delete_instance_opt(req, ::grpcio::CallOption::default())
    }

    pub fn delete_instance_async_opt(
        &self,
        req: &super::spanner_instance_admin::DeleteInstanceRequest,
        opt: ::grpcio::CallOption,
    ) -> ::grpcio::Result<::grpcio::ClientUnaryReceiver<super::empty::Empty>> {
        self.client
            .unary_call_async(&METHOD_INSTANCE_ADMIN_DELETE_INSTANCE, req, opt)
    }

    pub fn delete_instance_async(
        &self,
        req: &super::spanner_instance_admin::DeleteInstanceRequest,
    ) -> ::grpcio::Result<::grpcio::ClientUnaryReceiver<super::empty::Empty>> {
        self.delete_instance_async_opt(req, ::grpcio::CallOption::default())
    }

    pub fn set_iam_policy_opt(
        &self,
        req: &super::iam_policy::SetIamPolicyRequest,
        opt: ::grpcio::CallOption,
    ) -> ::grpcio::Result<super::policy::Policy> {
        self.client
            .unary_call(&METHOD_INSTANCE_ADMIN_SET_IAM_POLICY, req, opt)
    }

    pub fn set_iam_policy(
        &self,
        req: &super::iam_policy::SetIamPolicyRequest,
    ) -> ::grpcio::Result<super::policy::Policy> {
        self.set_iam_policy_opt(req, ::grpcio::CallOption::default())
    }

    pub fn set_iam_policy_async_opt(
        &self,
        req: &super::iam_policy::SetIamPolicyRequest,
        opt: ::grpcio::CallOption,
    ) -> ::grpcio::Result<::grpcio::ClientUnaryReceiver<super::policy::Policy>> {
        self.client
            .unary_call_async(&METHOD_INSTANCE_ADMIN_SET_IAM_POLICY, req, opt)
    }

    pub fn set_iam_policy_async(
        &self,
        req: &super::iam_policy::SetIamPolicyRequest,
    ) -> ::grpcio::Result<::grpcio::ClientUnaryReceiver<super::policy::Policy>> {
        self.set_iam_policy_async_opt(req, ::grpcio::CallOption::default())
    }

    pub fn get_iam_policy_opt(
        &self,
        req: &super::iam_policy::GetIamPolicyRequest,
        opt: ::grpcio::CallOption,
    ) -> ::grpcio::Result<super::policy::Policy> {
        self.client
            .unary_call(&METHOD_INSTANCE_ADMIN_GET_IAM_POLICY, req, opt)
    }

    pub fn get_iam_policy(
        &self,
        req: &super::iam_policy::GetIamPolicyRequest,
    ) -> ::grpcio::Result<super::policy::Policy> {
        self.get_iam_policy_opt(req, ::grpcio::CallOption::default())
    }

    pub fn get_iam_policy_async_opt(
        &self,
        req: &super::iam_policy::GetIamPolicyRequest,
        opt: ::grpcio::CallOption,
    ) -> ::grpcio::Result<::grpcio::ClientUnaryReceiver<super::policy::Policy>> {
        self.client
            .unary_call_async(&METHOD_INSTANCE_ADMIN_GET_IAM_POLICY, req, opt)
    }

    pub fn get_iam_policy_async(
        &self,
        req: &super::iam_policy::GetIamPolicyRequest,
    ) -> ::grpcio::Result<::grpcio::ClientUnaryReceiver<super::policy::Policy>> {
        self.get_iam_policy_async_opt(req, ::grpcio::CallOption::default())
    }

    pub fn test_iam_permissions_opt(
        &self,
        req: &super::iam_policy::TestIamPermissionsRequest,
        opt: ::grpcio::CallOption,
    ) -> ::grpcio::Result<super::iam_policy::TestIamPermissionsResponse> {
        self.client
            .unary_call(&METHOD_INSTANCE_ADMIN_TEST_IAM_PERMISSIONS, req, opt)
    }

    pub fn test_iam_permissions(
        &self,
        req: &super::iam_policy::TestIamPermissionsRequest,
    ) -> ::grpcio::Result<super::iam_policy::TestIamPermissionsResponse> {
        self.test_iam_permissions_opt(req, ::grpcio::CallOption::default())
    }

    pub fn test_iam_permissions_async_opt(
        &self,
        req: &super::iam_policy::TestIamPermissionsRequest,
        opt: ::grpcio::CallOption,
    ) -> ::grpcio::Result<
        ::grpcio::ClientUnaryReceiver<super::iam_policy::TestIamPermissionsResponse>,
    > {
        self.client
            .unary_call_async(&METHOD_INSTANCE_ADMIN_TEST_IAM_PERMISSIONS, req, opt)
    }

    pub fn test_iam_permissions_async(
        &self,
        req: &super::iam_policy::TestIamPermissionsRequest,
    ) -> ::grpcio::Result<
        ::grpcio::ClientUnaryReceiver<super::iam_policy::TestIamPermissionsResponse>,
    > {
        self.test_iam_permissions_async_opt(req, ::grpcio::CallOption::default())
    }
    pub fn spawn<F>(&self, f: F)
    where
        F: ::futures::Future<Output = ()> + Send + 'static,
    {
        self.client.spawn(f)
    }
}

pub trait InstanceAdmin {
    fn list_instance_configs(
        &mut self,
        ctx: ::grpcio::RpcContext,
        req: super::spanner_instance_admin::ListInstanceConfigsRequest,
        sink: ::grpcio::UnarySink<super::spanner_instance_admin::ListInstanceConfigsResponse>,
    );
    fn get_instance_config(
        &mut self,
        ctx: ::grpcio::RpcContext,
        req: super::spanner_instance_admin::GetInstanceConfigRequest,
        sink: ::grpcio::UnarySink<super::spanner_instance_admin::InstanceConfig>,
    );
    fn list_instances(
        &mut self,
        ctx: ::grpcio::RpcContext,
        req: super::spanner_instance_admin::ListInstancesRequest,
        sink: ::grpcio::UnarySink<super::spanner_instance_admin::ListInstancesResponse>,
    );
    fn get_instance(
        &mut self,
        ctx: ::grpcio::RpcContext,
        req: super::spanner_instance_admin::GetInstanceRequest,
        sink: ::grpcio::UnarySink<super::spanner_instance_admin::Instance>,
    );
    fn create_instance(
        &mut self,
        ctx: ::grpcio::RpcContext,
        req: super::spanner_instance_admin::CreateInstanceRequest,
        sink: ::grpcio::UnarySink<super::operations::Operation>,
    );
    fn update_instance(
        &mut self,
        ctx: ::grpcio::RpcContext,
        req: super::spanner_instance_admin::UpdateInstanceRequest,
        sink: ::grpcio::UnarySink<super::operations::Operation>,
    );
    fn delete_instance(
        &mut self,
        ctx: ::grpcio::RpcContext,
        req: super::spanner_instance_admin::DeleteInstanceRequest,
        sink: ::grpcio::UnarySink<super::empty::Empty>,
    );
    fn set_iam_policy(
        &mut self,
        ctx: ::grpcio::RpcContext,
        req: super::iam_policy::SetIamPolicyRequest,
        sink: ::grpcio::UnarySink<super::policy::Policy>,
    );
    fn get_iam_policy(
        &mut self,
        ctx: ::grpcio::RpcContext,
        req: super::iam_policy::GetIamPolicyRequest,
        sink: ::grpcio::UnarySink<super::policy::Policy>,
    );
    fn test_iam_permissions(
        &mut self,
        ctx: ::grpcio::RpcContext,
        req: super::iam_policy::TestIamPermissionsRequest,
        sink: ::grpcio::UnarySink<super::iam_policy::TestIamPermissionsResponse>,
    );
}

pub fn create_instance_admin<S: InstanceAdmin + Send + Clone + 'static>(s: S) -> ::grpcio::Service {
    let mut builder = ::grpcio::ServiceBuilder::new();
    let mut instance = s.clone();
    builder = builder.add_unary_handler(
        &METHOD_INSTANCE_ADMIN_LIST_INSTANCE_CONFIGS,
        move |ctx, req, resp| instance.list_instance_configs(ctx, req, resp),
    );
    let mut instance = s.clone();
    builder = builder.add_unary_handler(
        &METHOD_INSTANCE_ADMIN_GET_INSTANCE_CONFIG,
        move |ctx, req, resp| instance.get_instance_config(ctx, req, resp),
    );
    let mut instance = s.clone();
    builder = builder.add_unary_handler(
        &METHOD_INSTANCE_ADMIN_LIST_INSTANCES,
        move |ctx, req, resp| instance.list_instances(ctx, req, resp),
    );
    let mut instance = s.clone();
    builder = builder.add_unary_handler(
        &METHOD_INSTANCE_ADMIN_GET_INSTANCE,
        move |ctx, req, resp| instance.get_instance(ctx, req, resp),
    );
    let mut instance = s.clone();
    builder = builder.add_unary_handler(
        &METHOD_INSTANCE_ADMIN_CREATE_INSTANCE,
        move |ctx, req, resp| instance.create_instance(ctx, req, resp),
    );
    let mut instance = s.clone();
    builder = builder.add_unary_handler(
        &METHOD_INSTANCE_ADMIN_UPDATE_INSTANCE,
        move |ctx, req, resp| instance.update_instance(ctx, req, resp),
    );
    let mut instance = s.clone();
    builder = builder.add_unary_handler(
        &METHOD_INSTANCE_ADMIN_DELETE_INSTANCE,
        move |ctx, req, resp| instance.delete_instance(ctx, req, resp),
    );
    let mut instance = s.clone();
    builder = builder.add_unary_handler(
        &METHOD_INSTANCE_ADMIN_SET_IAM_POLICY,
        move |ctx, req, resp| instance.set_iam_policy(ctx, req, resp),
    );
    let mut instance = s.clone();
    builder = builder.add_unary_handler(
        &METHOD_INSTANCE_ADMIN_GET_IAM_POLICY,
        move |ctx, req, resp| instance.get_iam_policy(ctx, req, resp),
    );
    let mut instance = s;
    builder = builder.add_unary_handler(
        &METHOD_INSTANCE_ADMIN_TEST_IAM_PERMISSIONS,
        move |ctx, req, resp| instance.test_iam_permissions(ctx, req, resp),
    );
    builder.build()
}<|MERGE_RESOLUTION|>--- conflicted
+++ resolved
@@ -4,10 +4,7 @@
 // https://github.com/Manishearth/rust-clippy/issues/702
 #![allow(unknown_lints)]
 #![allow(clippy::all)]
-<<<<<<< HEAD
-=======
-
->>>>>>> bca8770f
+
 #![allow(box_pointers)]
 #![allow(dead_code)]
 #![allow(missing_docs)]
@@ -19,164 +16,74 @@
 #![allow(unused_imports)]
 #![allow(unused_results)]
 
-const METHOD_INSTANCE_ADMIN_LIST_INSTANCE_CONFIGS: ::grpcio::Method<
-    super::spanner_instance_admin::ListInstanceConfigsRequest,
-    super::spanner_instance_admin::ListInstanceConfigsResponse,
-> = ::grpcio::Method {
+const METHOD_INSTANCE_ADMIN_LIST_INSTANCE_CONFIGS: ::grpcio::Method<super::spanner_instance_admin::ListInstanceConfigsRequest, super::spanner_instance_admin::ListInstanceConfigsResponse> = ::grpcio::Method {
     ty: ::grpcio::MethodType::Unary,
     name: "/google.spanner.admin.instance.v1.InstanceAdmin/ListInstanceConfigs",
-    req_mar: ::grpcio::Marshaller {
-        ser: ::grpcio::pb_ser,
-        de: ::grpcio::pb_de,
-    },
-    resp_mar: ::grpcio::Marshaller {
-        ser: ::grpcio::pb_ser,
-        de: ::grpcio::pb_de,
-    },
-};
-
-const METHOD_INSTANCE_ADMIN_GET_INSTANCE_CONFIG: ::grpcio::Method<
-    super::spanner_instance_admin::GetInstanceConfigRequest,
-    super::spanner_instance_admin::InstanceConfig,
-> = ::grpcio::Method {
+    req_mar: ::grpcio::Marshaller { ser: ::grpcio::pb_ser, de: ::grpcio::pb_de },
+    resp_mar: ::grpcio::Marshaller { ser: ::grpcio::pb_ser, de: ::grpcio::pb_de },
+};
+
+const METHOD_INSTANCE_ADMIN_GET_INSTANCE_CONFIG: ::grpcio::Method<super::spanner_instance_admin::GetInstanceConfigRequest, super::spanner_instance_admin::InstanceConfig> = ::grpcio::Method {
     ty: ::grpcio::MethodType::Unary,
     name: "/google.spanner.admin.instance.v1.InstanceAdmin/GetInstanceConfig",
-    req_mar: ::grpcio::Marshaller {
-        ser: ::grpcio::pb_ser,
-        de: ::grpcio::pb_de,
-    },
-    resp_mar: ::grpcio::Marshaller {
-        ser: ::grpcio::pb_ser,
-        de: ::grpcio::pb_de,
-    },
-};
-
-const METHOD_INSTANCE_ADMIN_LIST_INSTANCES: ::grpcio::Method<
-    super::spanner_instance_admin::ListInstancesRequest,
-    super::spanner_instance_admin::ListInstancesResponse,
-> = ::grpcio::Method {
+    req_mar: ::grpcio::Marshaller { ser: ::grpcio::pb_ser, de: ::grpcio::pb_de },
+    resp_mar: ::grpcio::Marshaller { ser: ::grpcio::pb_ser, de: ::grpcio::pb_de },
+};
+
+const METHOD_INSTANCE_ADMIN_LIST_INSTANCES: ::grpcio::Method<super::spanner_instance_admin::ListInstancesRequest, super::spanner_instance_admin::ListInstancesResponse> = ::grpcio::Method {
     ty: ::grpcio::MethodType::Unary,
     name: "/google.spanner.admin.instance.v1.InstanceAdmin/ListInstances",
-    req_mar: ::grpcio::Marshaller {
-        ser: ::grpcio::pb_ser,
-        de: ::grpcio::pb_de,
-    },
-    resp_mar: ::grpcio::Marshaller {
-        ser: ::grpcio::pb_ser,
-        de: ::grpcio::pb_de,
-    },
-};
-
-const METHOD_INSTANCE_ADMIN_GET_INSTANCE: ::grpcio::Method<
-    super::spanner_instance_admin::GetInstanceRequest,
-    super::spanner_instance_admin::Instance,
-> = ::grpcio::Method {
+    req_mar: ::grpcio::Marshaller { ser: ::grpcio::pb_ser, de: ::grpcio::pb_de },
+    resp_mar: ::grpcio::Marshaller { ser: ::grpcio::pb_ser, de: ::grpcio::pb_de },
+};
+
+const METHOD_INSTANCE_ADMIN_GET_INSTANCE: ::grpcio::Method<super::spanner_instance_admin::GetInstanceRequest, super::spanner_instance_admin::Instance> = ::grpcio::Method {
     ty: ::grpcio::MethodType::Unary,
     name: "/google.spanner.admin.instance.v1.InstanceAdmin/GetInstance",
-    req_mar: ::grpcio::Marshaller {
-        ser: ::grpcio::pb_ser,
-        de: ::grpcio::pb_de,
-    },
-    resp_mar: ::grpcio::Marshaller {
-        ser: ::grpcio::pb_ser,
-        de: ::grpcio::pb_de,
-    },
-};
-
-const METHOD_INSTANCE_ADMIN_CREATE_INSTANCE: ::grpcio::Method<
-    super::spanner_instance_admin::CreateInstanceRequest,
-    super::operations::Operation,
-> = ::grpcio::Method {
+    req_mar: ::grpcio::Marshaller { ser: ::grpcio::pb_ser, de: ::grpcio::pb_de },
+    resp_mar: ::grpcio::Marshaller { ser: ::grpcio::pb_ser, de: ::grpcio::pb_de },
+};
+
+const METHOD_INSTANCE_ADMIN_CREATE_INSTANCE: ::grpcio::Method<super::spanner_instance_admin::CreateInstanceRequest, super::operations::Operation> = ::grpcio::Method {
     ty: ::grpcio::MethodType::Unary,
     name: "/google.spanner.admin.instance.v1.InstanceAdmin/CreateInstance",
-    req_mar: ::grpcio::Marshaller {
-        ser: ::grpcio::pb_ser,
-        de: ::grpcio::pb_de,
-    },
-    resp_mar: ::grpcio::Marshaller {
-        ser: ::grpcio::pb_ser,
-        de: ::grpcio::pb_de,
-    },
-};
-
-const METHOD_INSTANCE_ADMIN_UPDATE_INSTANCE: ::grpcio::Method<
-    super::spanner_instance_admin::UpdateInstanceRequest,
-    super::operations::Operation,
-> = ::grpcio::Method {
+    req_mar: ::grpcio::Marshaller { ser: ::grpcio::pb_ser, de: ::grpcio::pb_de },
+    resp_mar: ::grpcio::Marshaller { ser: ::grpcio::pb_ser, de: ::grpcio::pb_de },
+};
+
+const METHOD_INSTANCE_ADMIN_UPDATE_INSTANCE: ::grpcio::Method<super::spanner_instance_admin::UpdateInstanceRequest, super::operations::Operation> = ::grpcio::Method {
     ty: ::grpcio::MethodType::Unary,
     name: "/google.spanner.admin.instance.v1.InstanceAdmin/UpdateInstance",
-    req_mar: ::grpcio::Marshaller {
-        ser: ::grpcio::pb_ser,
-        de: ::grpcio::pb_de,
-    },
-    resp_mar: ::grpcio::Marshaller {
-        ser: ::grpcio::pb_ser,
-        de: ::grpcio::pb_de,
-    },
-};
-
-const METHOD_INSTANCE_ADMIN_DELETE_INSTANCE: ::grpcio::Method<
-    super::spanner_instance_admin::DeleteInstanceRequest,
-    super::empty::Empty,
-> = ::grpcio::Method {
+    req_mar: ::grpcio::Marshaller { ser: ::grpcio::pb_ser, de: ::grpcio::pb_de },
+    resp_mar: ::grpcio::Marshaller { ser: ::grpcio::pb_ser, de: ::grpcio::pb_de },
+};
+
+const METHOD_INSTANCE_ADMIN_DELETE_INSTANCE: ::grpcio::Method<super::spanner_instance_admin::DeleteInstanceRequest, super::empty::Empty> = ::grpcio::Method {
     ty: ::grpcio::MethodType::Unary,
     name: "/google.spanner.admin.instance.v1.InstanceAdmin/DeleteInstance",
-    req_mar: ::grpcio::Marshaller {
-        ser: ::grpcio::pb_ser,
-        de: ::grpcio::pb_de,
-    },
-    resp_mar: ::grpcio::Marshaller {
-        ser: ::grpcio::pb_ser,
-        de: ::grpcio::pb_de,
-    },
-};
-
-const METHOD_INSTANCE_ADMIN_SET_IAM_POLICY: ::grpcio::Method<
-    super::iam_policy::SetIamPolicyRequest,
-    super::policy::Policy,
-> = ::grpcio::Method {
+    req_mar: ::grpcio::Marshaller { ser: ::grpcio::pb_ser, de: ::grpcio::pb_de },
+    resp_mar: ::grpcio::Marshaller { ser: ::grpcio::pb_ser, de: ::grpcio::pb_de },
+};
+
+const METHOD_INSTANCE_ADMIN_SET_IAM_POLICY: ::grpcio::Method<super::iam_policy::SetIamPolicyRequest, super::policy::Policy> = ::grpcio::Method {
     ty: ::grpcio::MethodType::Unary,
     name: "/google.spanner.admin.instance.v1.InstanceAdmin/SetIamPolicy",
-    req_mar: ::grpcio::Marshaller {
-        ser: ::grpcio::pb_ser,
-        de: ::grpcio::pb_de,
-    },
-    resp_mar: ::grpcio::Marshaller {
-        ser: ::grpcio::pb_ser,
-        de: ::grpcio::pb_de,
-    },
-};
-
-const METHOD_INSTANCE_ADMIN_GET_IAM_POLICY: ::grpcio::Method<
-    super::iam_policy::GetIamPolicyRequest,
-    super::policy::Policy,
-> = ::grpcio::Method {
+    req_mar: ::grpcio::Marshaller { ser: ::grpcio::pb_ser, de: ::grpcio::pb_de },
+    resp_mar: ::grpcio::Marshaller { ser: ::grpcio::pb_ser, de: ::grpcio::pb_de },
+};
+
+const METHOD_INSTANCE_ADMIN_GET_IAM_POLICY: ::grpcio::Method<super::iam_policy::GetIamPolicyRequest, super::policy::Policy> = ::grpcio::Method {
     ty: ::grpcio::MethodType::Unary,
     name: "/google.spanner.admin.instance.v1.InstanceAdmin/GetIamPolicy",
-    req_mar: ::grpcio::Marshaller {
-        ser: ::grpcio::pb_ser,
-        de: ::grpcio::pb_de,
-    },
-    resp_mar: ::grpcio::Marshaller {
-        ser: ::grpcio::pb_ser,
-        de: ::grpcio::pb_de,
-    },
-};
-
-const METHOD_INSTANCE_ADMIN_TEST_IAM_PERMISSIONS: ::grpcio::Method<
-    super::iam_policy::TestIamPermissionsRequest,
-    super::iam_policy::TestIamPermissionsResponse,
-> = ::grpcio::Method {
+    req_mar: ::grpcio::Marshaller { ser: ::grpcio::pb_ser, de: ::grpcio::pb_de },
+    resp_mar: ::grpcio::Marshaller { ser: ::grpcio::pb_ser, de: ::grpcio::pb_de },
+};
+
+const METHOD_INSTANCE_ADMIN_TEST_IAM_PERMISSIONS: ::grpcio::Method<super::iam_policy::TestIamPermissionsRequest, super::iam_policy::TestIamPermissionsResponse> = ::grpcio::Method {
     ty: ::grpcio::MethodType::Unary,
     name: "/google.spanner.admin.instance.v1.InstanceAdmin/TestIamPermissions",
-    req_mar: ::grpcio::Marshaller {
-        ser: ::grpcio::pb_ser,
-        de: ::grpcio::pb_de,
-    },
-    resp_mar: ::grpcio::Marshaller {
-        ser: ::grpcio::pb_ser,
-        de: ::grpcio::pb_de,
-    },
+    req_mar: ::grpcio::Marshaller { ser: ::grpcio::pb_ser, de: ::grpcio::pb_de },
+    resp_mar: ::grpcio::Marshaller { ser: ::grpcio::pb_ser, de: ::grpcio::pb_de },
 };
 
 #[derive(Clone)]
@@ -191,465 +98,224 @@
         }
     }
 
-    pub fn list_instance_configs_opt(
-        &self,
-        req: &super::spanner_instance_admin::ListInstanceConfigsRequest,
-        opt: ::grpcio::CallOption,
-    ) -> ::grpcio::Result<super::spanner_instance_admin::ListInstanceConfigsResponse> {
-        self.client
-            .unary_call(&METHOD_INSTANCE_ADMIN_LIST_INSTANCE_CONFIGS, req, opt)
-    }
-
-    pub fn list_instance_configs(
-        &self,
-        req: &super::spanner_instance_admin::ListInstanceConfigsRequest,
-    ) -> ::grpcio::Result<super::spanner_instance_admin::ListInstanceConfigsResponse> {
+    pub fn list_instance_configs_opt(&self, req: &super::spanner_instance_admin::ListInstanceConfigsRequest, opt: ::grpcio::CallOption) -> ::grpcio::Result<super::spanner_instance_admin::ListInstanceConfigsResponse> {
+        self.client.unary_call(&METHOD_INSTANCE_ADMIN_LIST_INSTANCE_CONFIGS, req, opt)
+    }
+
+    pub fn list_instance_configs(&self, req: &super::spanner_instance_admin::ListInstanceConfigsRequest) -> ::grpcio::Result<super::spanner_instance_admin::ListInstanceConfigsResponse> {
         self.list_instance_configs_opt(req, ::grpcio::CallOption::default())
     }
 
-    pub fn list_instance_configs_async_opt(
-        &self,
-        req: &super::spanner_instance_admin::ListInstanceConfigsRequest,
-        opt: ::grpcio::CallOption,
-    ) -> ::grpcio::Result<
-        ::grpcio::ClientUnaryReceiver<super::spanner_instance_admin::ListInstanceConfigsResponse>,
-    > {
-        self.client
-            .unary_call_async(&METHOD_INSTANCE_ADMIN_LIST_INSTANCE_CONFIGS, req, opt)
-    }
-
-    pub fn list_instance_configs_async(
-        &self,
-        req: &super::spanner_instance_admin::ListInstanceConfigsRequest,
-    ) -> ::grpcio::Result<
-        ::grpcio::ClientUnaryReceiver<super::spanner_instance_admin::ListInstanceConfigsResponse>,
-    > {
+    pub fn list_instance_configs_async_opt(&self, req: &super::spanner_instance_admin::ListInstanceConfigsRequest, opt: ::grpcio::CallOption) -> ::grpcio::Result<::grpcio::ClientUnaryReceiver<super::spanner_instance_admin::ListInstanceConfigsResponse>> {
+        self.client.unary_call_async(&METHOD_INSTANCE_ADMIN_LIST_INSTANCE_CONFIGS, req, opt)
+    }
+
+    pub fn list_instance_configs_async(&self, req: &super::spanner_instance_admin::ListInstanceConfigsRequest) -> ::grpcio::Result<::grpcio::ClientUnaryReceiver<super::spanner_instance_admin::ListInstanceConfigsResponse>> {
         self.list_instance_configs_async_opt(req, ::grpcio::CallOption::default())
     }
 
-    pub fn get_instance_config_opt(
-        &self,
-        req: &super::spanner_instance_admin::GetInstanceConfigRequest,
-        opt: ::grpcio::CallOption,
-    ) -> ::grpcio::Result<super::spanner_instance_admin::InstanceConfig> {
-        self.client
-            .unary_call(&METHOD_INSTANCE_ADMIN_GET_INSTANCE_CONFIG, req, opt)
-    }
-
-    pub fn get_instance_config(
-        &self,
-        req: &super::spanner_instance_admin::GetInstanceConfigRequest,
-    ) -> ::grpcio::Result<super::spanner_instance_admin::InstanceConfig> {
+    pub fn get_instance_config_opt(&self, req: &super::spanner_instance_admin::GetInstanceConfigRequest, opt: ::grpcio::CallOption) -> ::grpcio::Result<super::spanner_instance_admin::InstanceConfig> {
+        self.client.unary_call(&METHOD_INSTANCE_ADMIN_GET_INSTANCE_CONFIG, req, opt)
+    }
+
+    pub fn get_instance_config(&self, req: &super::spanner_instance_admin::GetInstanceConfigRequest) -> ::grpcio::Result<super::spanner_instance_admin::InstanceConfig> {
         self.get_instance_config_opt(req, ::grpcio::CallOption::default())
     }
 
-    pub fn get_instance_config_async_opt(
-        &self,
-        req: &super::spanner_instance_admin::GetInstanceConfigRequest,
-        opt: ::grpcio::CallOption,
-    ) -> ::grpcio::Result<
-        ::grpcio::ClientUnaryReceiver<super::spanner_instance_admin::InstanceConfig>,
-    > {
-        self.client
-            .unary_call_async(&METHOD_INSTANCE_ADMIN_GET_INSTANCE_CONFIG, req, opt)
-    }
-
-    pub fn get_instance_config_async(
-        &self,
-        req: &super::spanner_instance_admin::GetInstanceConfigRequest,
-    ) -> ::grpcio::Result<
-        ::grpcio::ClientUnaryReceiver<super::spanner_instance_admin::InstanceConfig>,
-    > {
+    pub fn get_instance_config_async_opt(&self, req: &super::spanner_instance_admin::GetInstanceConfigRequest, opt: ::grpcio::CallOption) -> ::grpcio::Result<::grpcio::ClientUnaryReceiver<super::spanner_instance_admin::InstanceConfig>> {
+        self.client.unary_call_async(&METHOD_INSTANCE_ADMIN_GET_INSTANCE_CONFIG, req, opt)
+    }
+
+    pub fn get_instance_config_async(&self, req: &super::spanner_instance_admin::GetInstanceConfigRequest) -> ::grpcio::Result<::grpcio::ClientUnaryReceiver<super::spanner_instance_admin::InstanceConfig>> {
         self.get_instance_config_async_opt(req, ::grpcio::CallOption::default())
     }
 
-    pub fn list_instances_opt(
-        &self,
-        req: &super::spanner_instance_admin::ListInstancesRequest,
-        opt: ::grpcio::CallOption,
-    ) -> ::grpcio::Result<super::spanner_instance_admin::ListInstancesResponse> {
-        self.client
-            .unary_call(&METHOD_INSTANCE_ADMIN_LIST_INSTANCES, req, opt)
-    }
-
-    pub fn list_instances(
-        &self,
-        req: &super::spanner_instance_admin::ListInstancesRequest,
-    ) -> ::grpcio::Result<super::spanner_instance_admin::ListInstancesResponse> {
+    pub fn list_instances_opt(&self, req: &super::spanner_instance_admin::ListInstancesRequest, opt: ::grpcio::CallOption) -> ::grpcio::Result<super::spanner_instance_admin::ListInstancesResponse> {
+        self.client.unary_call(&METHOD_INSTANCE_ADMIN_LIST_INSTANCES, req, opt)
+    }
+
+    pub fn list_instances(&self, req: &super::spanner_instance_admin::ListInstancesRequest) -> ::grpcio::Result<super::spanner_instance_admin::ListInstancesResponse> {
         self.list_instances_opt(req, ::grpcio::CallOption::default())
     }
 
-    pub fn list_instances_async_opt(
-        &self,
-        req: &super::spanner_instance_admin::ListInstancesRequest,
-        opt: ::grpcio::CallOption,
-    ) -> ::grpcio::Result<
-        ::grpcio::ClientUnaryReceiver<super::spanner_instance_admin::ListInstancesResponse>,
-    > {
-        self.client
-            .unary_call_async(&METHOD_INSTANCE_ADMIN_LIST_INSTANCES, req, opt)
-    }
-
-    pub fn list_instances_async(
-        &self,
-        req: &super::spanner_instance_admin::ListInstancesRequest,
-    ) -> ::grpcio::Result<
-        ::grpcio::ClientUnaryReceiver<super::spanner_instance_admin::ListInstancesResponse>,
-    > {
+    pub fn list_instances_async_opt(&self, req: &super::spanner_instance_admin::ListInstancesRequest, opt: ::grpcio::CallOption) -> ::grpcio::Result<::grpcio::ClientUnaryReceiver<super::spanner_instance_admin::ListInstancesResponse>> {
+        self.client.unary_call_async(&METHOD_INSTANCE_ADMIN_LIST_INSTANCES, req, opt)
+    }
+
+    pub fn list_instances_async(&self, req: &super::spanner_instance_admin::ListInstancesRequest) -> ::grpcio::Result<::grpcio::ClientUnaryReceiver<super::spanner_instance_admin::ListInstancesResponse>> {
         self.list_instances_async_opt(req, ::grpcio::CallOption::default())
     }
 
-    pub fn get_instance_opt(
-        &self,
-        req: &super::spanner_instance_admin::GetInstanceRequest,
-        opt: ::grpcio::CallOption,
-    ) -> ::grpcio::Result<super::spanner_instance_admin::Instance> {
-        self.client
-            .unary_call(&METHOD_INSTANCE_ADMIN_GET_INSTANCE, req, opt)
-    }
-
-    pub fn get_instance(
-        &self,
-        req: &super::spanner_instance_admin::GetInstanceRequest,
-    ) -> ::grpcio::Result<super::spanner_instance_admin::Instance> {
+    pub fn get_instance_opt(&self, req: &super::spanner_instance_admin::GetInstanceRequest, opt: ::grpcio::CallOption) -> ::grpcio::Result<super::spanner_instance_admin::Instance> {
+        self.client.unary_call(&METHOD_INSTANCE_ADMIN_GET_INSTANCE, req, opt)
+    }
+
+    pub fn get_instance(&self, req: &super::spanner_instance_admin::GetInstanceRequest) -> ::grpcio::Result<super::spanner_instance_admin::Instance> {
         self.get_instance_opt(req, ::grpcio::CallOption::default())
     }
 
-    pub fn get_instance_async_opt(
-        &self,
-        req: &super::spanner_instance_admin::GetInstanceRequest,
-        opt: ::grpcio::CallOption,
-    ) -> ::grpcio::Result<::grpcio::ClientUnaryReceiver<super::spanner_instance_admin::Instance>>
-    {
-        self.client
-            .unary_call_async(&METHOD_INSTANCE_ADMIN_GET_INSTANCE, req, opt)
-    }
-
-    pub fn get_instance_async(
-        &self,
-        req: &super::spanner_instance_admin::GetInstanceRequest,
-    ) -> ::grpcio::Result<::grpcio::ClientUnaryReceiver<super::spanner_instance_admin::Instance>>
-    {
+    pub fn get_instance_async_opt(&self, req: &super::spanner_instance_admin::GetInstanceRequest, opt: ::grpcio::CallOption) -> ::grpcio::Result<::grpcio::ClientUnaryReceiver<super::spanner_instance_admin::Instance>> {
+        self.client.unary_call_async(&METHOD_INSTANCE_ADMIN_GET_INSTANCE, req, opt)
+    }
+
+    pub fn get_instance_async(&self, req: &super::spanner_instance_admin::GetInstanceRequest) -> ::grpcio::Result<::grpcio::ClientUnaryReceiver<super::spanner_instance_admin::Instance>> {
         self.get_instance_async_opt(req, ::grpcio::CallOption::default())
     }
 
-    pub fn create_instance_opt(
-        &self,
-        req: &super::spanner_instance_admin::CreateInstanceRequest,
-        opt: ::grpcio::CallOption,
-    ) -> ::grpcio::Result<super::operations::Operation> {
-        self.client
-            .unary_call(&METHOD_INSTANCE_ADMIN_CREATE_INSTANCE, req, opt)
-    }
-
-    pub fn create_instance(
-        &self,
-        req: &super::spanner_instance_admin::CreateInstanceRequest,
-    ) -> ::grpcio::Result<super::operations::Operation> {
+    pub fn create_instance_opt(&self, req: &super::spanner_instance_admin::CreateInstanceRequest, opt: ::grpcio::CallOption) -> ::grpcio::Result<super::operations::Operation> {
+        self.client.unary_call(&METHOD_INSTANCE_ADMIN_CREATE_INSTANCE, req, opt)
+    }
+
+    pub fn create_instance(&self, req: &super::spanner_instance_admin::CreateInstanceRequest) -> ::grpcio::Result<super::operations::Operation> {
         self.create_instance_opt(req, ::grpcio::CallOption::default())
     }
 
-    pub fn create_instance_async_opt(
-        &self,
-        req: &super::spanner_instance_admin::CreateInstanceRequest,
-        opt: ::grpcio::CallOption,
-    ) -> ::grpcio::Result<::grpcio::ClientUnaryReceiver<super::operations::Operation>> {
-        self.client
-            .unary_call_async(&METHOD_INSTANCE_ADMIN_CREATE_INSTANCE, req, opt)
-    }
-
-    pub fn create_instance_async(
-        &self,
-        req: &super::spanner_instance_admin::CreateInstanceRequest,
-    ) -> ::grpcio::Result<::grpcio::ClientUnaryReceiver<super::operations::Operation>> {
+    pub fn create_instance_async_opt(&self, req: &super::spanner_instance_admin::CreateInstanceRequest, opt: ::grpcio::CallOption) -> ::grpcio::Result<::grpcio::ClientUnaryReceiver<super::operations::Operation>> {
+        self.client.unary_call_async(&METHOD_INSTANCE_ADMIN_CREATE_INSTANCE, req, opt)
+    }
+
+    pub fn create_instance_async(&self, req: &super::spanner_instance_admin::CreateInstanceRequest) -> ::grpcio::Result<::grpcio::ClientUnaryReceiver<super::operations::Operation>> {
         self.create_instance_async_opt(req, ::grpcio::CallOption::default())
     }
 
-    pub fn update_instance_opt(
-        &self,
-        req: &super::spanner_instance_admin::UpdateInstanceRequest,
-        opt: ::grpcio::CallOption,
-    ) -> ::grpcio::Result<super::operations::Operation> {
-        self.client
-            .unary_call(&METHOD_INSTANCE_ADMIN_UPDATE_INSTANCE, req, opt)
-    }
-
-    pub fn update_instance(
-        &self,
-        req: &super::spanner_instance_admin::UpdateInstanceRequest,
-    ) -> ::grpcio::Result<super::operations::Operation> {
+    pub fn update_instance_opt(&self, req: &super::spanner_instance_admin::UpdateInstanceRequest, opt: ::grpcio::CallOption) -> ::grpcio::Result<super::operations::Operation> {
+        self.client.unary_call(&METHOD_INSTANCE_ADMIN_UPDATE_INSTANCE, req, opt)
+    }
+
+    pub fn update_instance(&self, req: &super::spanner_instance_admin::UpdateInstanceRequest) -> ::grpcio::Result<super::operations::Operation> {
         self.update_instance_opt(req, ::grpcio::CallOption::default())
     }
 
-    pub fn update_instance_async_opt(
-        &self,
-        req: &super::spanner_instance_admin::UpdateInstanceRequest,
-        opt: ::grpcio::CallOption,
-    ) -> ::grpcio::Result<::grpcio::ClientUnaryReceiver<super::operations::Operation>> {
-        self.client
-            .unary_call_async(&METHOD_INSTANCE_ADMIN_UPDATE_INSTANCE, req, opt)
-    }
-
-    pub fn update_instance_async(
-        &self,
-        req: &super::spanner_instance_admin::UpdateInstanceRequest,
-    ) -> ::grpcio::Result<::grpcio::ClientUnaryReceiver<super::operations::Operation>> {
+    pub fn update_instance_async_opt(&self, req: &super::spanner_instance_admin::UpdateInstanceRequest, opt: ::grpcio::CallOption) -> ::grpcio::Result<::grpcio::ClientUnaryReceiver<super::operations::Operation>> {
+        self.client.unary_call_async(&METHOD_INSTANCE_ADMIN_UPDATE_INSTANCE, req, opt)
+    }
+
+    pub fn update_instance_async(&self, req: &super::spanner_instance_admin::UpdateInstanceRequest) -> ::grpcio::Result<::grpcio::ClientUnaryReceiver<super::operations::Operation>> {
         self.update_instance_async_opt(req, ::grpcio::CallOption::default())
     }
 
-    pub fn delete_instance_opt(
-        &self,
-        req: &super::spanner_instance_admin::DeleteInstanceRequest,
-        opt: ::grpcio::CallOption,
-    ) -> ::grpcio::Result<super::empty::Empty> {
-        self.client
-            .unary_call(&METHOD_INSTANCE_ADMIN_DELETE_INSTANCE, req, opt)
-    }
-
-    pub fn delete_instance(
-        &self,
-        req: &super::spanner_instance_admin::DeleteInstanceRequest,
-    ) -> ::grpcio::Result<super::empty::Empty> {
+    pub fn delete_instance_opt(&self, req: &super::spanner_instance_admin::DeleteInstanceRequest, opt: ::grpcio::CallOption) -> ::grpcio::Result<super::empty::Empty> {
+        self.client.unary_call(&METHOD_INSTANCE_ADMIN_DELETE_INSTANCE, req, opt)
+    }
+
+    pub fn delete_instance(&self, req: &super::spanner_instance_admin::DeleteInstanceRequest) -> ::grpcio::Result<super::empty::Empty> {
         self.delete_instance_opt(req, ::grpcio::CallOption::default())
     }
 
-    pub fn delete_instance_async_opt(
-        &self,
-        req: &super::spanner_instance_admin::DeleteInstanceRequest,
-        opt: ::grpcio::CallOption,
-    ) -> ::grpcio::Result<::grpcio::ClientUnaryReceiver<super::empty::Empty>> {
-        self.client
-            .unary_call_async(&METHOD_INSTANCE_ADMIN_DELETE_INSTANCE, req, opt)
-    }
-
-    pub fn delete_instance_async(
-        &self,
-        req: &super::spanner_instance_admin::DeleteInstanceRequest,
-    ) -> ::grpcio::Result<::grpcio::ClientUnaryReceiver<super::empty::Empty>> {
+    pub fn delete_instance_async_opt(&self, req: &super::spanner_instance_admin::DeleteInstanceRequest, opt: ::grpcio::CallOption) -> ::grpcio::Result<::grpcio::ClientUnaryReceiver<super::empty::Empty>> {
+        self.client.unary_call_async(&METHOD_INSTANCE_ADMIN_DELETE_INSTANCE, req, opt)
+    }
+
+    pub fn delete_instance_async(&self, req: &super::spanner_instance_admin::DeleteInstanceRequest) -> ::grpcio::Result<::grpcio::ClientUnaryReceiver<super::empty::Empty>> {
         self.delete_instance_async_opt(req, ::grpcio::CallOption::default())
     }
 
-    pub fn set_iam_policy_opt(
-        &self,
-        req: &super::iam_policy::SetIamPolicyRequest,
-        opt: ::grpcio::CallOption,
-    ) -> ::grpcio::Result<super::policy::Policy> {
-        self.client
-            .unary_call(&METHOD_INSTANCE_ADMIN_SET_IAM_POLICY, req, opt)
-    }
-
-    pub fn set_iam_policy(
-        &self,
-        req: &super::iam_policy::SetIamPolicyRequest,
-    ) -> ::grpcio::Result<super::policy::Policy> {
+    pub fn set_iam_policy_opt(&self, req: &super::iam_policy::SetIamPolicyRequest, opt: ::grpcio::CallOption) -> ::grpcio::Result<super::policy::Policy> {
+        self.client.unary_call(&METHOD_INSTANCE_ADMIN_SET_IAM_POLICY, req, opt)
+    }
+
+    pub fn set_iam_policy(&self, req: &super::iam_policy::SetIamPolicyRequest) -> ::grpcio::Result<super::policy::Policy> {
         self.set_iam_policy_opt(req, ::grpcio::CallOption::default())
     }
 
-    pub fn set_iam_policy_async_opt(
-        &self,
-        req: &super::iam_policy::SetIamPolicyRequest,
-        opt: ::grpcio::CallOption,
-    ) -> ::grpcio::Result<::grpcio::ClientUnaryReceiver<super::policy::Policy>> {
-        self.client
-            .unary_call_async(&METHOD_INSTANCE_ADMIN_SET_IAM_POLICY, req, opt)
-    }
-
-    pub fn set_iam_policy_async(
-        &self,
-        req: &super::iam_policy::SetIamPolicyRequest,
-    ) -> ::grpcio::Result<::grpcio::ClientUnaryReceiver<super::policy::Policy>> {
+    pub fn set_iam_policy_async_opt(&self, req: &super::iam_policy::SetIamPolicyRequest, opt: ::grpcio::CallOption) -> ::grpcio::Result<::grpcio::ClientUnaryReceiver<super::policy::Policy>> {
+        self.client.unary_call_async(&METHOD_INSTANCE_ADMIN_SET_IAM_POLICY, req, opt)
+    }
+
+    pub fn set_iam_policy_async(&self, req: &super::iam_policy::SetIamPolicyRequest) -> ::grpcio::Result<::grpcio::ClientUnaryReceiver<super::policy::Policy>> {
         self.set_iam_policy_async_opt(req, ::grpcio::CallOption::default())
     }
 
-    pub fn get_iam_policy_opt(
-        &self,
-        req: &super::iam_policy::GetIamPolicyRequest,
-        opt: ::grpcio::CallOption,
-    ) -> ::grpcio::Result<super::policy::Policy> {
-        self.client
-            .unary_call(&METHOD_INSTANCE_ADMIN_GET_IAM_POLICY, req, opt)
-    }
-
-    pub fn get_iam_policy(
-        &self,
-        req: &super::iam_policy::GetIamPolicyRequest,
-    ) -> ::grpcio::Result<super::policy::Policy> {
+    pub fn get_iam_policy_opt(&self, req: &super::iam_policy::GetIamPolicyRequest, opt: ::grpcio::CallOption) -> ::grpcio::Result<super::policy::Policy> {
+        self.client.unary_call(&METHOD_INSTANCE_ADMIN_GET_IAM_POLICY, req, opt)
+    }
+
+    pub fn get_iam_policy(&self, req: &super::iam_policy::GetIamPolicyRequest) -> ::grpcio::Result<super::policy::Policy> {
         self.get_iam_policy_opt(req, ::grpcio::CallOption::default())
     }
 
-    pub fn get_iam_policy_async_opt(
-        &self,
-        req: &super::iam_policy::GetIamPolicyRequest,
-        opt: ::grpcio::CallOption,
-    ) -> ::grpcio::Result<::grpcio::ClientUnaryReceiver<super::policy::Policy>> {
-        self.client
-            .unary_call_async(&METHOD_INSTANCE_ADMIN_GET_IAM_POLICY, req, opt)
-    }
-
-    pub fn get_iam_policy_async(
-        &self,
-        req: &super::iam_policy::GetIamPolicyRequest,
-    ) -> ::grpcio::Result<::grpcio::ClientUnaryReceiver<super::policy::Policy>> {
+    pub fn get_iam_policy_async_opt(&self, req: &super::iam_policy::GetIamPolicyRequest, opt: ::grpcio::CallOption) -> ::grpcio::Result<::grpcio::ClientUnaryReceiver<super::policy::Policy>> {
+        self.client.unary_call_async(&METHOD_INSTANCE_ADMIN_GET_IAM_POLICY, req, opt)
+    }
+
+    pub fn get_iam_policy_async(&self, req: &super::iam_policy::GetIamPolicyRequest) -> ::grpcio::Result<::grpcio::ClientUnaryReceiver<super::policy::Policy>> {
         self.get_iam_policy_async_opt(req, ::grpcio::CallOption::default())
     }
 
-    pub fn test_iam_permissions_opt(
-        &self,
-        req: &super::iam_policy::TestIamPermissionsRequest,
-        opt: ::grpcio::CallOption,
-    ) -> ::grpcio::Result<super::iam_policy::TestIamPermissionsResponse> {
-        self.client
-            .unary_call(&METHOD_INSTANCE_ADMIN_TEST_IAM_PERMISSIONS, req, opt)
-    }
-
-    pub fn test_iam_permissions(
-        &self,
-        req: &super::iam_policy::TestIamPermissionsRequest,
-    ) -> ::grpcio::Result<super::iam_policy::TestIamPermissionsResponse> {
+    pub fn test_iam_permissions_opt(&self, req: &super::iam_policy::TestIamPermissionsRequest, opt: ::grpcio::CallOption) -> ::grpcio::Result<super::iam_policy::TestIamPermissionsResponse> {
+        self.client.unary_call(&METHOD_INSTANCE_ADMIN_TEST_IAM_PERMISSIONS, req, opt)
+    }
+
+    pub fn test_iam_permissions(&self, req: &super::iam_policy::TestIamPermissionsRequest) -> ::grpcio::Result<super::iam_policy::TestIamPermissionsResponse> {
         self.test_iam_permissions_opt(req, ::grpcio::CallOption::default())
     }
 
-    pub fn test_iam_permissions_async_opt(
-        &self,
-        req: &super::iam_policy::TestIamPermissionsRequest,
-        opt: ::grpcio::CallOption,
-    ) -> ::grpcio::Result<
-        ::grpcio::ClientUnaryReceiver<super::iam_policy::TestIamPermissionsResponse>,
-    > {
-        self.client
-            .unary_call_async(&METHOD_INSTANCE_ADMIN_TEST_IAM_PERMISSIONS, req, opt)
-    }
-
-    pub fn test_iam_permissions_async(
-        &self,
-        req: &super::iam_policy::TestIamPermissionsRequest,
-    ) -> ::grpcio::Result<
-        ::grpcio::ClientUnaryReceiver<super::iam_policy::TestIamPermissionsResponse>,
-    > {
+    pub fn test_iam_permissions_async_opt(&self, req: &super::iam_policy::TestIamPermissionsRequest, opt: ::grpcio::CallOption) -> ::grpcio::Result<::grpcio::ClientUnaryReceiver<super::iam_policy::TestIamPermissionsResponse>> {
+        self.client.unary_call_async(&METHOD_INSTANCE_ADMIN_TEST_IAM_PERMISSIONS, req, opt)
+    }
+
+    pub fn test_iam_permissions_async(&self, req: &super::iam_policy::TestIamPermissionsRequest) -> ::grpcio::Result<::grpcio::ClientUnaryReceiver<super::iam_policy::TestIamPermissionsResponse>> {
         self.test_iam_permissions_async_opt(req, ::grpcio::CallOption::default())
     }
-    pub fn spawn<F>(&self, f: F)
-    where
-        F: ::futures::Future<Output = ()> + Send + 'static,
-    {
+    pub fn spawn<F>(&self, f: F) where F: ::futures::Future<Output = ()> + Send + 'static {
         self.client.spawn(f)
     }
 }
 
 pub trait InstanceAdmin {
-    fn list_instance_configs(
-        &mut self,
-        ctx: ::grpcio::RpcContext,
-        req: super::spanner_instance_admin::ListInstanceConfigsRequest,
-        sink: ::grpcio::UnarySink<super::spanner_instance_admin::ListInstanceConfigsResponse>,
-    );
-    fn get_instance_config(
-        &mut self,
-        ctx: ::grpcio::RpcContext,
-        req: super::spanner_instance_admin::GetInstanceConfigRequest,
-        sink: ::grpcio::UnarySink<super::spanner_instance_admin::InstanceConfig>,
-    );
-    fn list_instances(
-        &mut self,
-        ctx: ::grpcio::RpcContext,
-        req: super::spanner_instance_admin::ListInstancesRequest,
-        sink: ::grpcio::UnarySink<super::spanner_instance_admin::ListInstancesResponse>,
-    );
-    fn get_instance(
-        &mut self,
-        ctx: ::grpcio::RpcContext,
-        req: super::spanner_instance_admin::GetInstanceRequest,
-        sink: ::grpcio::UnarySink<super::spanner_instance_admin::Instance>,
-    );
-    fn create_instance(
-        &mut self,
-        ctx: ::grpcio::RpcContext,
-        req: super::spanner_instance_admin::CreateInstanceRequest,
-        sink: ::grpcio::UnarySink<super::operations::Operation>,
-    );
-    fn update_instance(
-        &mut self,
-        ctx: ::grpcio::RpcContext,
-        req: super::spanner_instance_admin::UpdateInstanceRequest,
-        sink: ::grpcio::UnarySink<super::operations::Operation>,
-    );
-    fn delete_instance(
-        &mut self,
-        ctx: ::grpcio::RpcContext,
-        req: super::spanner_instance_admin::DeleteInstanceRequest,
-        sink: ::grpcio::UnarySink<super::empty::Empty>,
-    );
-    fn set_iam_policy(
-        &mut self,
-        ctx: ::grpcio::RpcContext,
-        req: super::iam_policy::SetIamPolicyRequest,
-        sink: ::grpcio::UnarySink<super::policy::Policy>,
-    );
-    fn get_iam_policy(
-        &mut self,
-        ctx: ::grpcio::RpcContext,
-        req: super::iam_policy::GetIamPolicyRequest,
-        sink: ::grpcio::UnarySink<super::policy::Policy>,
-    );
-    fn test_iam_permissions(
-        &mut self,
-        ctx: ::grpcio::RpcContext,
-        req: super::iam_policy::TestIamPermissionsRequest,
-        sink: ::grpcio::UnarySink<super::iam_policy::TestIamPermissionsResponse>,
-    );
+    fn list_instance_configs(&mut self, ctx: ::grpcio::RpcContext, req: super::spanner_instance_admin::ListInstanceConfigsRequest, sink: ::grpcio::UnarySink<super::spanner_instance_admin::ListInstanceConfigsResponse>);
+    fn get_instance_config(&mut self, ctx: ::grpcio::RpcContext, req: super::spanner_instance_admin::GetInstanceConfigRequest, sink: ::grpcio::UnarySink<super::spanner_instance_admin::InstanceConfig>);
+    fn list_instances(&mut self, ctx: ::grpcio::RpcContext, req: super::spanner_instance_admin::ListInstancesRequest, sink: ::grpcio::UnarySink<super::spanner_instance_admin::ListInstancesResponse>);
+    fn get_instance(&mut self, ctx: ::grpcio::RpcContext, req: super::spanner_instance_admin::GetInstanceRequest, sink: ::grpcio::UnarySink<super::spanner_instance_admin::Instance>);
+    fn create_instance(&mut self, ctx: ::grpcio::RpcContext, req: super::spanner_instance_admin::CreateInstanceRequest, sink: ::grpcio::UnarySink<super::operations::Operation>);
+    fn update_instance(&mut self, ctx: ::grpcio::RpcContext, req: super::spanner_instance_admin::UpdateInstanceRequest, sink: ::grpcio::UnarySink<super::operations::Operation>);
+    fn delete_instance(&mut self, ctx: ::grpcio::RpcContext, req: super::spanner_instance_admin::DeleteInstanceRequest, sink: ::grpcio::UnarySink<super::empty::Empty>);
+    fn set_iam_policy(&mut self, ctx: ::grpcio::RpcContext, req: super::iam_policy::SetIamPolicyRequest, sink: ::grpcio::UnarySink<super::policy::Policy>);
+    fn get_iam_policy(&mut self, ctx: ::grpcio::RpcContext, req: super::iam_policy::GetIamPolicyRequest, sink: ::grpcio::UnarySink<super::policy::Policy>);
+    fn test_iam_permissions(&mut self, ctx: ::grpcio::RpcContext, req: super::iam_policy::TestIamPermissionsRequest, sink: ::grpcio::UnarySink<super::iam_policy::TestIamPermissionsResponse>);
 }
 
 pub fn create_instance_admin<S: InstanceAdmin + Send + Clone + 'static>(s: S) -> ::grpcio::Service {
     let mut builder = ::grpcio::ServiceBuilder::new();
     let mut instance = s.clone();
-    builder = builder.add_unary_handler(
-        &METHOD_INSTANCE_ADMIN_LIST_INSTANCE_CONFIGS,
-        move |ctx, req, resp| instance.list_instance_configs(ctx, req, resp),
-    );
-    let mut instance = s.clone();
-    builder = builder.add_unary_handler(
-        &METHOD_INSTANCE_ADMIN_GET_INSTANCE_CONFIG,
-        move |ctx, req, resp| instance.get_instance_config(ctx, req, resp),
-    );
-    let mut instance = s.clone();
-    builder = builder.add_unary_handler(
-        &METHOD_INSTANCE_ADMIN_LIST_INSTANCES,
-        move |ctx, req, resp| instance.list_instances(ctx, req, resp),
-    );
-    let mut instance = s.clone();
-    builder = builder.add_unary_handler(
-        &METHOD_INSTANCE_ADMIN_GET_INSTANCE,
-        move |ctx, req, resp| instance.get_instance(ctx, req, resp),
-    );
-    let mut instance = s.clone();
-    builder = builder.add_unary_handler(
-        &METHOD_INSTANCE_ADMIN_CREATE_INSTANCE,
-        move |ctx, req, resp| instance.create_instance(ctx, req, resp),
-    );
-    let mut instance = s.clone();
-    builder = builder.add_unary_handler(
-        &METHOD_INSTANCE_ADMIN_UPDATE_INSTANCE,
-        move |ctx, req, resp| instance.update_instance(ctx, req, resp),
-    );
-    let mut instance = s.clone();
-    builder = builder.add_unary_handler(
-        &METHOD_INSTANCE_ADMIN_DELETE_INSTANCE,
-        move |ctx, req, resp| instance.delete_instance(ctx, req, resp),
-    );
-    let mut instance = s.clone();
-    builder = builder.add_unary_handler(
-        &METHOD_INSTANCE_ADMIN_SET_IAM_POLICY,
-        move |ctx, req, resp| instance.set_iam_policy(ctx, req, resp),
-    );
-    let mut instance = s.clone();
-    builder = builder.add_unary_handler(
-        &METHOD_INSTANCE_ADMIN_GET_IAM_POLICY,
-        move |ctx, req, resp| instance.get_iam_policy(ctx, req, resp),
-    );
+    builder = builder.add_unary_handler(&METHOD_INSTANCE_ADMIN_LIST_INSTANCE_CONFIGS, move |ctx, req, resp| {
+        instance.list_instance_configs(ctx, req, resp)
+    });
+    let mut instance = s.clone();
+    builder = builder.add_unary_handler(&METHOD_INSTANCE_ADMIN_GET_INSTANCE_CONFIG, move |ctx, req, resp| {
+        instance.get_instance_config(ctx, req, resp)
+    });
+    let mut instance = s.clone();
+    builder = builder.add_unary_handler(&METHOD_INSTANCE_ADMIN_LIST_INSTANCES, move |ctx, req, resp| {
+        instance.list_instances(ctx, req, resp)
+    });
+    let mut instance = s.clone();
+    builder = builder.add_unary_handler(&METHOD_INSTANCE_ADMIN_GET_INSTANCE, move |ctx, req, resp| {
+        instance.get_instance(ctx, req, resp)
+    });
+    let mut instance = s.clone();
+    builder = builder.add_unary_handler(&METHOD_INSTANCE_ADMIN_CREATE_INSTANCE, move |ctx, req, resp| {
+        instance.create_instance(ctx, req, resp)
+    });
+    let mut instance = s.clone();
+    builder = builder.add_unary_handler(&METHOD_INSTANCE_ADMIN_UPDATE_INSTANCE, move |ctx, req, resp| {
+        instance.update_instance(ctx, req, resp)
+    });
+    let mut instance = s.clone();
+    builder = builder.add_unary_handler(&METHOD_INSTANCE_ADMIN_DELETE_INSTANCE, move |ctx, req, resp| {
+        instance.delete_instance(ctx, req, resp)
+    });
+    let mut instance = s.clone();
+    builder = builder.add_unary_handler(&METHOD_INSTANCE_ADMIN_SET_IAM_POLICY, move |ctx, req, resp| {
+        instance.set_iam_policy(ctx, req, resp)
+    });
+    let mut instance = s.clone();
+    builder = builder.add_unary_handler(&METHOD_INSTANCE_ADMIN_GET_IAM_POLICY, move |ctx, req, resp| {
+        instance.get_iam_policy(ctx, req, resp)
+    });
     let mut instance = s;
-    builder = builder.add_unary_handler(
-        &METHOD_INSTANCE_ADMIN_TEST_IAM_PERMISSIONS,
-        move |ctx, req, resp| instance.test_iam_permissions(ctx, req, resp),
-    );
+    builder = builder.add_unary_handler(&METHOD_INSTANCE_ADMIN_TEST_IAM_PERMISSIONS, move |ctx, req, resp| {
+        instance.test_iam_permissions(ctx, req, resp)
+    });
     builder.build()
 }