--- conflicted
+++ resolved
@@ -4,10 +4,7 @@
 // https://github.com/Manishearth/rust-clippy/issues/702
 #![allow(unknown_lints)]
 #![allow(clippy::all)]
-<<<<<<< HEAD
-=======
-
->>>>>>> bca8770f
+
 #![allow(box_pointers)]
 #![allow(dead_code)]
 #![allow(missing_docs)]
@@ -19,212 +16,95 @@
 #![allow(unused_imports)]
 #![allow(unused_results)]
 
-const METHOD_SPANNER_CREATE_SESSION: ::grpcio::Method<
-    super::spanner::CreateSessionRequest,
-    super::spanner::Session,
-> = ::grpcio::Method {
+const METHOD_SPANNER_CREATE_SESSION: ::grpcio::Method<super::spanner::CreateSessionRequest, super::spanner::Session> = ::grpcio::Method {
     ty: ::grpcio::MethodType::Unary,
     name: "/google.spanner.v1.Spanner/CreateSession",
-    req_mar: ::grpcio::Marshaller {
-        ser: ::grpcio::pb_ser,
-        de: ::grpcio::pb_de,
-    },
-    resp_mar: ::grpcio::Marshaller {
-        ser: ::grpcio::pb_ser,
-        de: ::grpcio::pb_de,
-    },
-};
-
-const METHOD_SPANNER_GET_SESSION: ::grpcio::Method<
-    super::spanner::GetSessionRequest,
-    super::spanner::Session,
-> = ::grpcio::Method {
+    req_mar: ::grpcio::Marshaller { ser: ::grpcio::pb_ser, de: ::grpcio::pb_de },
+    resp_mar: ::grpcio::Marshaller { ser: ::grpcio::pb_ser, de: ::grpcio::pb_de },
+};
+
+const METHOD_SPANNER_GET_SESSION: ::grpcio::Method<super::spanner::GetSessionRequest, super::spanner::Session> = ::grpcio::Method {
     ty: ::grpcio::MethodType::Unary,
     name: "/google.spanner.v1.Spanner/GetSession",
-    req_mar: ::grpcio::Marshaller {
-        ser: ::grpcio::pb_ser,
-        de: ::grpcio::pb_de,
-    },
-    resp_mar: ::grpcio::Marshaller {
-        ser: ::grpcio::pb_ser,
-        de: ::grpcio::pb_de,
-    },
-};
-
-const METHOD_SPANNER_LIST_SESSIONS: ::grpcio::Method<
-    super::spanner::ListSessionsRequest,
-    super::spanner::ListSessionsResponse,
-> = ::grpcio::Method {
+    req_mar: ::grpcio::Marshaller { ser: ::grpcio::pb_ser, de: ::grpcio::pb_de },
+    resp_mar: ::grpcio::Marshaller { ser: ::grpcio::pb_ser, de: ::grpcio::pb_de },
+};
+
+const METHOD_SPANNER_LIST_SESSIONS: ::grpcio::Method<super::spanner::ListSessionsRequest, super::spanner::ListSessionsResponse> = ::grpcio::Method {
     ty: ::grpcio::MethodType::Unary,
     name: "/google.spanner.v1.Spanner/ListSessions",
-    req_mar: ::grpcio::Marshaller {
-        ser: ::grpcio::pb_ser,
-        de: ::grpcio::pb_de,
-    },
-    resp_mar: ::grpcio::Marshaller {
-        ser: ::grpcio::pb_ser,
-        de: ::grpcio::pb_de,
-    },
-};
-
-const METHOD_SPANNER_DELETE_SESSION: ::grpcio::Method<
-    super::spanner::DeleteSessionRequest,
-    super::empty::Empty,
-> = ::grpcio::Method {
+    req_mar: ::grpcio::Marshaller { ser: ::grpcio::pb_ser, de: ::grpcio::pb_de },
+    resp_mar: ::grpcio::Marshaller { ser: ::grpcio::pb_ser, de: ::grpcio::pb_de },
+};
+
+const METHOD_SPANNER_DELETE_SESSION: ::grpcio::Method<super::spanner::DeleteSessionRequest, super::empty::Empty> = ::grpcio::Method {
     ty: ::grpcio::MethodType::Unary,
     name: "/google.spanner.v1.Spanner/DeleteSession",
-    req_mar: ::grpcio::Marshaller {
-        ser: ::grpcio::pb_ser,
-        de: ::grpcio::pb_de,
-    },
-    resp_mar: ::grpcio::Marshaller {
-        ser: ::grpcio::pb_ser,
-        de: ::grpcio::pb_de,
-    },
-};
-
-const METHOD_SPANNER_EXECUTE_SQL: ::grpcio::Method<
-    super::spanner::ExecuteSqlRequest,
-    super::result_set::ResultSet,
-> = ::grpcio::Method {
+    req_mar: ::grpcio::Marshaller { ser: ::grpcio::pb_ser, de: ::grpcio::pb_de },
+    resp_mar: ::grpcio::Marshaller { ser: ::grpcio::pb_ser, de: ::grpcio::pb_de },
+};
+
+const METHOD_SPANNER_EXECUTE_SQL: ::grpcio::Method<super::spanner::ExecuteSqlRequest, super::result_set::ResultSet> = ::grpcio::Method {
     ty: ::grpcio::MethodType::Unary,
     name: "/google.spanner.v1.Spanner/ExecuteSql",
-    req_mar: ::grpcio::Marshaller {
-        ser: ::grpcio::pb_ser,
-        de: ::grpcio::pb_de,
-    },
-    resp_mar: ::grpcio::Marshaller {
-        ser: ::grpcio::pb_ser,
-        de: ::grpcio::pb_de,
-    },
-};
-
-const METHOD_SPANNER_EXECUTE_STREAMING_SQL: ::grpcio::Method<
-    super::spanner::ExecuteSqlRequest,
-    super::result_set::PartialResultSet,
-> = ::grpcio::Method {
+    req_mar: ::grpcio::Marshaller { ser: ::grpcio::pb_ser, de: ::grpcio::pb_de },
+    resp_mar: ::grpcio::Marshaller { ser: ::grpcio::pb_ser, de: ::grpcio::pb_de },
+};
+
+const METHOD_SPANNER_EXECUTE_STREAMING_SQL: ::grpcio::Method<super::spanner::ExecuteSqlRequest, super::result_set::PartialResultSet> = ::grpcio::Method {
     ty: ::grpcio::MethodType::ServerStreaming,
     name: "/google.spanner.v1.Spanner/ExecuteStreamingSql",
-    req_mar: ::grpcio::Marshaller {
-        ser: ::grpcio::pb_ser,
-        de: ::grpcio::pb_de,
-    },
-    resp_mar: ::grpcio::Marshaller {
-        ser: ::grpcio::pb_ser,
-        de: ::grpcio::pb_de,
-    },
-};
-
-const METHOD_SPANNER_READ: ::grpcio::Method<
-    super::spanner::ReadRequest,
-    super::result_set::ResultSet,
-> = ::grpcio::Method {
+    req_mar: ::grpcio::Marshaller { ser: ::grpcio::pb_ser, de: ::grpcio::pb_de },
+    resp_mar: ::grpcio::Marshaller { ser: ::grpcio::pb_ser, de: ::grpcio::pb_de },
+};
+
+const METHOD_SPANNER_READ: ::grpcio::Method<super::spanner::ReadRequest, super::result_set::ResultSet> = ::grpcio::Method {
     ty: ::grpcio::MethodType::Unary,
     name: "/google.spanner.v1.Spanner/Read",
-    req_mar: ::grpcio::Marshaller {
-        ser: ::grpcio::pb_ser,
-        de: ::grpcio::pb_de,
-    },
-    resp_mar: ::grpcio::Marshaller {
-        ser: ::grpcio::pb_ser,
-        de: ::grpcio::pb_de,
-    },
-};
-
-const METHOD_SPANNER_STREAMING_READ: ::grpcio::Method<
-    super::spanner::ReadRequest,
-    super::result_set::PartialResultSet,
-> = ::grpcio::Method {
+    req_mar: ::grpcio::Marshaller { ser: ::grpcio::pb_ser, de: ::grpcio::pb_de },
+    resp_mar: ::grpcio::Marshaller { ser: ::grpcio::pb_ser, de: ::grpcio::pb_de },
+};
+
+const METHOD_SPANNER_STREAMING_READ: ::grpcio::Method<super::spanner::ReadRequest, super::result_set::PartialResultSet> = ::grpcio::Method {
     ty: ::grpcio::MethodType::ServerStreaming,
     name: "/google.spanner.v1.Spanner/StreamingRead",
-    req_mar: ::grpcio::Marshaller {
-        ser: ::grpcio::pb_ser,
-        de: ::grpcio::pb_de,
-    },
-    resp_mar: ::grpcio::Marshaller {
-        ser: ::grpcio::pb_ser,
-        de: ::grpcio::pb_de,
-    },
-};
-
-const METHOD_SPANNER_BEGIN_TRANSACTION: ::grpcio::Method<
-    super::spanner::BeginTransactionRequest,
-    super::transaction::Transaction,
-> = ::grpcio::Method {
+    req_mar: ::grpcio::Marshaller { ser: ::grpcio::pb_ser, de: ::grpcio::pb_de },
+    resp_mar: ::grpcio::Marshaller { ser: ::grpcio::pb_ser, de: ::grpcio::pb_de },
+};
+
+const METHOD_SPANNER_BEGIN_TRANSACTION: ::grpcio::Method<super::spanner::BeginTransactionRequest, super::transaction::Transaction> = ::grpcio::Method {
     ty: ::grpcio::MethodType::Unary,
     name: "/google.spanner.v1.Spanner/BeginTransaction",
-    req_mar: ::grpcio::Marshaller {
-        ser: ::grpcio::pb_ser,
-        de: ::grpcio::pb_de,
-    },
-    resp_mar: ::grpcio::Marshaller {
-        ser: ::grpcio::pb_ser,
-        de: ::grpcio::pb_de,
-    },
-};
-
-const METHOD_SPANNER_COMMIT: ::grpcio::Method<
-    super::spanner::CommitRequest,
-    super::spanner::CommitResponse,
-> = ::grpcio::Method {
+    req_mar: ::grpcio::Marshaller { ser: ::grpcio::pb_ser, de: ::grpcio::pb_de },
+    resp_mar: ::grpcio::Marshaller { ser: ::grpcio::pb_ser, de: ::grpcio::pb_de },
+};
+
+const METHOD_SPANNER_COMMIT: ::grpcio::Method<super::spanner::CommitRequest, super::spanner::CommitResponse> = ::grpcio::Method {
     ty: ::grpcio::MethodType::Unary,
     name: "/google.spanner.v1.Spanner/Commit",
-    req_mar: ::grpcio::Marshaller {
-        ser: ::grpcio::pb_ser,
-        de: ::grpcio::pb_de,
-    },
-    resp_mar: ::grpcio::Marshaller {
-        ser: ::grpcio::pb_ser,
-        de: ::grpcio::pb_de,
-    },
-};
-
-const METHOD_SPANNER_ROLLBACK: ::grpcio::Method<
-    super::spanner::RollbackRequest,
-    super::empty::Empty,
-> = ::grpcio::Method {
+    req_mar: ::grpcio::Marshaller { ser: ::grpcio::pb_ser, de: ::grpcio::pb_de },
+    resp_mar: ::grpcio::Marshaller { ser: ::grpcio::pb_ser, de: ::grpcio::pb_de },
+};
+
+const METHOD_SPANNER_ROLLBACK: ::grpcio::Method<super::spanner::RollbackRequest, super::empty::Empty> = ::grpcio::Method {
     ty: ::grpcio::MethodType::Unary,
     name: "/google.spanner.v1.Spanner/Rollback",
-    req_mar: ::grpcio::Marshaller {
-        ser: ::grpcio::pb_ser,
-        de: ::grpcio::pb_de,
-    },
-    resp_mar: ::grpcio::Marshaller {
-        ser: ::grpcio::pb_ser,
-        de: ::grpcio::pb_de,
-    },
-};
-
-const METHOD_SPANNER_PARTITION_QUERY: ::grpcio::Method<
-    super::spanner::PartitionQueryRequest,
-    super::spanner::PartitionResponse,
-> = ::grpcio::Method {
+    req_mar: ::grpcio::Marshaller { ser: ::grpcio::pb_ser, de: ::grpcio::pb_de },
+    resp_mar: ::grpcio::Marshaller { ser: ::grpcio::pb_ser, de: ::grpcio::pb_de },
+};
+
+const METHOD_SPANNER_PARTITION_QUERY: ::grpcio::Method<super::spanner::PartitionQueryRequest, super::spanner::PartitionResponse> = ::grpcio::Method {
     ty: ::grpcio::MethodType::Unary,
     name: "/google.spanner.v1.Spanner/PartitionQuery",
-    req_mar: ::grpcio::Marshaller {
-        ser: ::grpcio::pb_ser,
-        de: ::grpcio::pb_de,
-    },
-    resp_mar: ::grpcio::Marshaller {
-        ser: ::grpcio::pb_ser,
-        de: ::grpcio::pb_de,
-    },
-};
-
-const METHOD_SPANNER_PARTITION_READ: ::grpcio::Method<
-    super::spanner::PartitionReadRequest,
-    super::spanner::PartitionResponse,
-> = ::grpcio::Method {
+    req_mar: ::grpcio::Marshaller { ser: ::grpcio::pb_ser, de: ::grpcio::pb_de },
+    resp_mar: ::grpcio::Marshaller { ser: ::grpcio::pb_ser, de: ::grpcio::pb_de },
+};
+
+const METHOD_SPANNER_PARTITION_READ: ::grpcio::Method<super::spanner::PartitionReadRequest, super::spanner::PartitionResponse> = ::grpcio::Method {
     ty: ::grpcio::MethodType::Unary,
     name: "/google.spanner.v1.Spanner/PartitionRead",
-    req_mar: ::grpcio::Marshaller {
-        ser: ::grpcio::pb_ser,
-        de: ::grpcio::pb_de,
-    },
-    resp_mar: ::grpcio::Marshaller {
-        ser: ::grpcio::pb_ser,
-        de: ::grpcio::pb_de,
-    },
+    req_mar: ::grpcio::Marshaller { ser: ::grpcio::pb_ser, de: ::grpcio::pb_de },
+    resp_mar: ::grpcio::Marshaller { ser: ::grpcio::pb_ser, de: ::grpcio::pb_de },
 };
 
 #[derive(Clone)]
@@ -239,476 +119,216 @@
         }
     }
 
-    pub fn create_session_opt(
-        &self,
-        req: &super::spanner::CreateSessionRequest,
-        opt: ::grpcio::CallOption,
-    ) -> ::grpcio::Result<super::spanner::Session> {
-        self.client
-            .unary_call(&METHOD_SPANNER_CREATE_SESSION, req, opt)
-    }
-
-    pub fn create_session(
-        &self,
-        req: &super::spanner::CreateSessionRequest,
-    ) -> ::grpcio::Result<super::spanner::Session> {
+    pub fn create_session_opt(&self, req: &super::spanner::CreateSessionRequest, opt: ::grpcio::CallOption) -> ::grpcio::Result<super::spanner::Session> {
+        self.client.unary_call(&METHOD_SPANNER_CREATE_SESSION, req, opt)
+    }
+
+    pub fn create_session(&self, req: &super::spanner::CreateSessionRequest) -> ::grpcio::Result<super::spanner::Session> {
         self.create_session_opt(req, ::grpcio::CallOption::default())
     }
 
-    pub fn create_session_async_opt(
-        &self,
-        req: &super::spanner::CreateSessionRequest,
-        opt: ::grpcio::CallOption,
-    ) -> ::grpcio::Result<::grpcio::ClientUnaryReceiver<super::spanner::Session>> {
-        self.client
-            .unary_call_async(&METHOD_SPANNER_CREATE_SESSION, req, opt)
-    }
-
-    pub fn create_session_async(
-        &self,
-        req: &super::spanner::CreateSessionRequest,
-    ) -> ::grpcio::Result<::grpcio::ClientUnaryReceiver<super::spanner::Session>> {
+    pub fn create_session_async_opt(&self, req: &super::spanner::CreateSessionRequest, opt: ::grpcio::CallOption) -> ::grpcio::Result<::grpcio::ClientUnaryReceiver<super::spanner::Session>> {
+        self.client.unary_call_async(&METHOD_SPANNER_CREATE_SESSION, req, opt)
+    }
+
+    pub fn create_session_async(&self, req: &super::spanner::CreateSessionRequest) -> ::grpcio::Result<::grpcio::ClientUnaryReceiver<super::spanner::Session>> {
         self.create_session_async_opt(req, ::grpcio::CallOption::default())
     }
 
-    pub fn get_session_opt(
-        &self,
-        req: &super::spanner::GetSessionRequest,
-        opt: ::grpcio::CallOption,
-    ) -> ::grpcio::Result<super::spanner::Session> {
-        self.client
-            .unary_call(&METHOD_SPANNER_GET_SESSION, req, opt)
-    }
-
-    pub fn get_session(
-        &self,
-        req: &super::spanner::GetSessionRequest,
-    ) -> ::grpcio::Result<super::spanner::Session> {
+    pub fn get_session_opt(&self, req: &super::spanner::GetSessionRequest, opt: ::grpcio::CallOption) -> ::grpcio::Result<super::spanner::Session> {
+        self.client.unary_call(&METHOD_SPANNER_GET_SESSION, req, opt)
+    }
+
+    pub fn get_session(&self, req: &super::spanner::GetSessionRequest) -> ::grpcio::Result<super::spanner::Session> {
         self.get_session_opt(req, ::grpcio::CallOption::default())
     }
 
-    pub fn get_session_async_opt(
-        &self,
-        req: &super::spanner::GetSessionRequest,
-        opt: ::grpcio::CallOption,
-    ) -> ::grpcio::Result<::grpcio::ClientUnaryReceiver<super::spanner::Session>> {
-        self.client
-            .unary_call_async(&METHOD_SPANNER_GET_SESSION, req, opt)
-    }
-
-    pub fn get_session_async(
-        &self,
-        req: &super::spanner::GetSessionRequest,
-    ) -> ::grpcio::Result<::grpcio::ClientUnaryReceiver<super::spanner::Session>> {
+    pub fn get_session_async_opt(&self, req: &super::spanner::GetSessionRequest, opt: ::grpcio::CallOption) -> ::grpcio::Result<::grpcio::ClientUnaryReceiver<super::spanner::Session>> {
+        self.client.unary_call_async(&METHOD_SPANNER_GET_SESSION, req, opt)
+    }
+
+    pub fn get_session_async(&self, req: &super::spanner::GetSessionRequest) -> ::grpcio::Result<::grpcio::ClientUnaryReceiver<super::spanner::Session>> {
         self.get_session_async_opt(req, ::grpcio::CallOption::default())
     }
 
-    pub fn list_sessions_opt(
-        &self,
-        req: &super::spanner::ListSessionsRequest,
-        opt: ::grpcio::CallOption,
-    ) -> ::grpcio::Result<super::spanner::ListSessionsResponse> {
-        self.client
-            .unary_call(&METHOD_SPANNER_LIST_SESSIONS, req, opt)
-    }
-
-    pub fn list_sessions(
-        &self,
-        req: &super::spanner::ListSessionsRequest,
-    ) -> ::grpcio::Result<super::spanner::ListSessionsResponse> {
+    pub fn list_sessions_opt(&self, req: &super::spanner::ListSessionsRequest, opt: ::grpcio::CallOption) -> ::grpcio::Result<super::spanner::ListSessionsResponse> {
+        self.client.unary_call(&METHOD_SPANNER_LIST_SESSIONS, req, opt)
+    }
+
+    pub fn list_sessions(&self, req: &super::spanner::ListSessionsRequest) -> ::grpcio::Result<super::spanner::ListSessionsResponse> {
         self.list_sessions_opt(req, ::grpcio::CallOption::default())
     }
 
-    pub fn list_sessions_async_opt(
-        &self,
-        req: &super::spanner::ListSessionsRequest,
-        opt: ::grpcio::CallOption,
-    ) -> ::grpcio::Result<::grpcio::ClientUnaryReceiver<super::spanner::ListSessionsResponse>> {
-        self.client
-            .unary_call_async(&METHOD_SPANNER_LIST_SESSIONS, req, opt)
-    }
-
-    pub fn list_sessions_async(
-        &self,
-        req: &super::spanner::ListSessionsRequest,
-    ) -> ::grpcio::Result<::grpcio::ClientUnaryReceiver<super::spanner::ListSessionsResponse>> {
+    pub fn list_sessions_async_opt(&self, req: &super::spanner::ListSessionsRequest, opt: ::grpcio::CallOption) -> ::grpcio::Result<::grpcio::ClientUnaryReceiver<super::spanner::ListSessionsResponse>> {
+        self.client.unary_call_async(&METHOD_SPANNER_LIST_SESSIONS, req, opt)
+    }
+
+    pub fn list_sessions_async(&self, req: &super::spanner::ListSessionsRequest) -> ::grpcio::Result<::grpcio::ClientUnaryReceiver<super::spanner::ListSessionsResponse>> {
         self.list_sessions_async_opt(req, ::grpcio::CallOption::default())
     }
 
-    pub fn delete_session_opt(
-        &self,
-        req: &super::spanner::DeleteSessionRequest,
-        opt: ::grpcio::CallOption,
-    ) -> ::grpcio::Result<super::empty::Empty> {
-        self.client
-            .unary_call(&METHOD_SPANNER_DELETE_SESSION, req, opt)
-    }
-
-    pub fn delete_session(
-        &self,
-        req: &super::spanner::DeleteSessionRequest,
-    ) -> ::grpcio::Result<super::empty::Empty> {
+    pub fn delete_session_opt(&self, req: &super::spanner::DeleteSessionRequest, opt: ::grpcio::CallOption) -> ::grpcio::Result<super::empty::Empty> {
+        self.client.unary_call(&METHOD_SPANNER_DELETE_SESSION, req, opt)
+    }
+
+    pub fn delete_session(&self, req: &super::spanner::DeleteSessionRequest) -> ::grpcio::Result<super::empty::Empty> {
         self.delete_session_opt(req, ::grpcio::CallOption::default())
     }
 
-    pub fn delete_session_async_opt(
-        &self,
-        req: &super::spanner::DeleteSessionRequest,
-        opt: ::grpcio::CallOption,
-    ) -> ::grpcio::Result<::grpcio::ClientUnaryReceiver<super::empty::Empty>> {
-        self.client
-            .unary_call_async(&METHOD_SPANNER_DELETE_SESSION, req, opt)
-    }
-
-    pub fn delete_session_async(
-        &self,
-        req: &super::spanner::DeleteSessionRequest,
-    ) -> ::grpcio::Result<::grpcio::ClientUnaryReceiver<super::empty::Empty>> {
+    pub fn delete_session_async_opt(&self, req: &super::spanner::DeleteSessionRequest, opt: ::grpcio::CallOption) -> ::grpcio::Result<::grpcio::ClientUnaryReceiver<super::empty::Empty>> {
+        self.client.unary_call_async(&METHOD_SPANNER_DELETE_SESSION, req, opt)
+    }
+
+    pub fn delete_session_async(&self, req: &super::spanner::DeleteSessionRequest) -> ::grpcio::Result<::grpcio::ClientUnaryReceiver<super::empty::Empty>> {
         self.delete_session_async_opt(req, ::grpcio::CallOption::default())
     }
 
-    pub fn execute_sql_opt(
-        &self,
-        req: &super::spanner::ExecuteSqlRequest,
-        opt: ::grpcio::CallOption,
-    ) -> ::grpcio::Result<super::result_set::ResultSet> {
-        self.client
-            .unary_call(&METHOD_SPANNER_EXECUTE_SQL, req, opt)
-    }
-
-    pub fn execute_sql(
-        &self,
-        req: &super::spanner::ExecuteSqlRequest,
-    ) -> ::grpcio::Result<super::result_set::ResultSet> {
+    pub fn execute_sql_opt(&self, req: &super::spanner::ExecuteSqlRequest, opt: ::grpcio::CallOption) -> ::grpcio::Result<super::result_set::ResultSet> {
+        self.client.unary_call(&METHOD_SPANNER_EXECUTE_SQL, req, opt)
+    }
+
+    pub fn execute_sql(&self, req: &super::spanner::ExecuteSqlRequest) -> ::grpcio::Result<super::result_set::ResultSet> {
         self.execute_sql_opt(req, ::grpcio::CallOption::default())
     }
 
-    pub fn execute_sql_async_opt(
-        &self,
-        req: &super::spanner::ExecuteSqlRequest,
-        opt: ::grpcio::CallOption,
-    ) -> ::grpcio::Result<::grpcio::ClientUnaryReceiver<super::result_set::ResultSet>> {
-        self.client
-            .unary_call_async(&METHOD_SPANNER_EXECUTE_SQL, req, opt)
-    }
-
-    pub fn execute_sql_async(
-        &self,
-        req: &super::spanner::ExecuteSqlRequest,
-    ) -> ::grpcio::Result<::grpcio::ClientUnaryReceiver<super::result_set::ResultSet>> {
+    pub fn execute_sql_async_opt(&self, req: &super::spanner::ExecuteSqlRequest, opt: ::grpcio::CallOption) -> ::grpcio::Result<::grpcio::ClientUnaryReceiver<super::result_set::ResultSet>> {
+        self.client.unary_call_async(&METHOD_SPANNER_EXECUTE_SQL, req, opt)
+    }
+
+    pub fn execute_sql_async(&self, req: &super::spanner::ExecuteSqlRequest) -> ::grpcio::Result<::grpcio::ClientUnaryReceiver<super::result_set::ResultSet>> {
         self.execute_sql_async_opt(req, ::grpcio::CallOption::default())
     }
 
-    pub fn execute_streaming_sql_opt(
-        &self,
-        req: &super::spanner::ExecuteSqlRequest,
-        opt: ::grpcio::CallOption,
-    ) -> ::grpcio::Result<::grpcio::ClientSStreamReceiver<super::result_set::PartialResultSet>>
-    {
-        self.client
-            .server_streaming(&METHOD_SPANNER_EXECUTE_STREAMING_SQL, req, opt)
-    }
-
-    pub fn execute_streaming_sql(
-        &self,
-        req: &super::spanner::ExecuteSqlRequest,
-    ) -> ::grpcio::Result<::grpcio::ClientSStreamReceiver<super::result_set::PartialResultSet>>
-    {
+    pub fn execute_streaming_sql_opt(&self, req: &super::spanner::ExecuteSqlRequest, opt: ::grpcio::CallOption) -> ::grpcio::Result<::grpcio::ClientSStreamReceiver<super::result_set::PartialResultSet>> {
+        self.client.server_streaming(&METHOD_SPANNER_EXECUTE_STREAMING_SQL, req, opt)
+    }
+
+    pub fn execute_streaming_sql(&self, req: &super::spanner::ExecuteSqlRequest) -> ::grpcio::Result<::grpcio::ClientSStreamReceiver<super::result_set::PartialResultSet>> {
         self.execute_streaming_sql_opt(req, ::grpcio::CallOption::default())
     }
 
-    pub fn read_opt(
-        &self,
-        req: &super::spanner::ReadRequest,
-        opt: ::grpcio::CallOption,
-    ) -> ::grpcio::Result<super::result_set::ResultSet> {
+    pub fn read_opt(&self, req: &super::spanner::ReadRequest, opt: ::grpcio::CallOption) -> ::grpcio::Result<super::result_set::ResultSet> {
         self.client.unary_call(&METHOD_SPANNER_READ, req, opt)
     }
 
-    pub fn read(
-        &self,
-        req: &super::spanner::ReadRequest,
-    ) -> ::grpcio::Result<super::result_set::ResultSet> {
+    pub fn read(&self, req: &super::spanner::ReadRequest) -> ::grpcio::Result<super::result_set::ResultSet> {
         self.read_opt(req, ::grpcio::CallOption::default())
     }
 
-    pub fn read_async_opt(
-        &self,
-        req: &super::spanner::ReadRequest,
-        opt: ::grpcio::CallOption,
-    ) -> ::grpcio::Result<::grpcio::ClientUnaryReceiver<super::result_set::ResultSet>> {
+    pub fn read_async_opt(&self, req: &super::spanner::ReadRequest, opt: ::grpcio::CallOption) -> ::grpcio::Result<::grpcio::ClientUnaryReceiver<super::result_set::ResultSet>> {
         self.client.unary_call_async(&METHOD_SPANNER_READ, req, opt)
     }
 
-    pub fn read_async(
-        &self,
-        req: &super::spanner::ReadRequest,
-    ) -> ::grpcio::Result<::grpcio::ClientUnaryReceiver<super::result_set::ResultSet>> {
+    pub fn read_async(&self, req: &super::spanner::ReadRequest) -> ::grpcio::Result<::grpcio::ClientUnaryReceiver<super::result_set::ResultSet>> {
         self.read_async_opt(req, ::grpcio::CallOption::default())
     }
 
-    pub fn streaming_read_opt(
-        &self,
-        req: &super::spanner::ReadRequest,
-        opt: ::grpcio::CallOption,
-    ) -> ::grpcio::Result<::grpcio::ClientSStreamReceiver<super::result_set::PartialResultSet>>
-    {
-        self.client
-            .server_streaming(&METHOD_SPANNER_STREAMING_READ, req, opt)
-    }
-
-    pub fn streaming_read(
-        &self,
-        req: &super::spanner::ReadRequest,
-    ) -> ::grpcio::Result<::grpcio::ClientSStreamReceiver<super::result_set::PartialResultSet>>
-    {
+    pub fn streaming_read_opt(&self, req: &super::spanner::ReadRequest, opt: ::grpcio::CallOption) -> ::grpcio::Result<::grpcio::ClientSStreamReceiver<super::result_set::PartialResultSet>> {
+        self.client.server_streaming(&METHOD_SPANNER_STREAMING_READ, req, opt)
+    }
+
+    pub fn streaming_read(&self, req: &super::spanner::ReadRequest) -> ::grpcio::Result<::grpcio::ClientSStreamReceiver<super::result_set::PartialResultSet>> {
         self.streaming_read_opt(req, ::grpcio::CallOption::default())
     }
 
-    pub fn begin_transaction_opt(
-        &self,
-        req: &super::spanner::BeginTransactionRequest,
-        opt: ::grpcio::CallOption,
-    ) -> ::grpcio::Result<super::transaction::Transaction> {
-        self.client
-            .unary_call(&METHOD_SPANNER_BEGIN_TRANSACTION, req, opt)
-    }
-
-    pub fn begin_transaction(
-        &self,
-        req: &super::spanner::BeginTransactionRequest,
-    ) -> ::grpcio::Result<super::transaction::Transaction> {
+    pub fn begin_transaction_opt(&self, req: &super::spanner::BeginTransactionRequest, opt: ::grpcio::CallOption) -> ::grpcio::Result<super::transaction::Transaction> {
+        self.client.unary_call(&METHOD_SPANNER_BEGIN_TRANSACTION, req, opt)
+    }
+
+    pub fn begin_transaction(&self, req: &super::spanner::BeginTransactionRequest) -> ::grpcio::Result<super::transaction::Transaction> {
         self.begin_transaction_opt(req, ::grpcio::CallOption::default())
     }
 
-    pub fn begin_transaction_async_opt(
-        &self,
-        req: &super::spanner::BeginTransactionRequest,
-        opt: ::grpcio::CallOption,
-    ) -> ::grpcio::Result<::grpcio::ClientUnaryReceiver<super::transaction::Transaction>> {
-        self.client
-            .unary_call_async(&METHOD_SPANNER_BEGIN_TRANSACTION, req, opt)
-    }
-
-    pub fn begin_transaction_async(
-        &self,
-        req: &super::spanner::BeginTransactionRequest,
-    ) -> ::grpcio::Result<::grpcio::ClientUnaryReceiver<super::transaction::Transaction>> {
+    pub fn begin_transaction_async_opt(&self, req: &super::spanner::BeginTransactionRequest, opt: ::grpcio::CallOption) -> ::grpcio::Result<::grpcio::ClientUnaryReceiver<super::transaction::Transaction>> {
+        self.client.unary_call_async(&METHOD_SPANNER_BEGIN_TRANSACTION, req, opt)
+    }
+
+    pub fn begin_transaction_async(&self, req: &super::spanner::BeginTransactionRequest) -> ::grpcio::Result<::grpcio::ClientUnaryReceiver<super::transaction::Transaction>> {
         self.begin_transaction_async_opt(req, ::grpcio::CallOption::default())
     }
 
-    pub fn commit_opt(
-        &self,
-        req: &super::spanner::CommitRequest,
-        opt: ::grpcio::CallOption,
-    ) -> ::grpcio::Result<super::spanner::CommitResponse> {
+    pub fn commit_opt(&self, req: &super::spanner::CommitRequest, opt: ::grpcio::CallOption) -> ::grpcio::Result<super::spanner::CommitResponse> {
         self.client.unary_call(&METHOD_SPANNER_COMMIT, req, opt)
     }
 
-    pub fn commit(
-        &self,
-        req: &super::spanner::CommitRequest,
-    ) -> ::grpcio::Result<super::spanner::CommitResponse> {
+    pub fn commit(&self, req: &super::spanner::CommitRequest) -> ::grpcio::Result<super::spanner::CommitResponse> {
         self.commit_opt(req, ::grpcio::CallOption::default())
     }
 
-    pub fn commit_async_opt(
-        &self,
-        req: &super::spanner::CommitRequest,
-        opt: ::grpcio::CallOption,
-    ) -> ::grpcio::Result<::grpcio::ClientUnaryReceiver<super::spanner::CommitResponse>> {
-        self.client
-            .unary_call_async(&METHOD_SPANNER_COMMIT, req, opt)
-    }
-
-    pub fn commit_async(
-        &self,
-        req: &super::spanner::CommitRequest,
-    ) -> ::grpcio::Result<::grpcio::ClientUnaryReceiver<super::spanner::CommitResponse>> {
+    pub fn commit_async_opt(&self, req: &super::spanner::CommitRequest, opt: ::grpcio::CallOption) -> ::grpcio::Result<::grpcio::ClientUnaryReceiver<super::spanner::CommitResponse>> {
+        self.client.unary_call_async(&METHOD_SPANNER_COMMIT, req, opt)
+    }
+
+    pub fn commit_async(&self, req: &super::spanner::CommitRequest) -> ::grpcio::Result<::grpcio::ClientUnaryReceiver<super::spanner::CommitResponse>> {
         self.commit_async_opt(req, ::grpcio::CallOption::default())
     }
 
-    pub fn rollback_opt(
-        &self,
-        req: &super::spanner::RollbackRequest,
-        opt: ::grpcio::CallOption,
-    ) -> ::grpcio::Result<super::empty::Empty> {
+    pub fn rollback_opt(&self, req: &super::spanner::RollbackRequest, opt: ::grpcio::CallOption) -> ::grpcio::Result<super::empty::Empty> {
         self.client.unary_call(&METHOD_SPANNER_ROLLBACK, req, opt)
     }
 
-    pub fn rollback(
-        &self,
-        req: &super::spanner::RollbackRequest,
-    ) -> ::grpcio::Result<super::empty::Empty> {
+    pub fn rollback(&self, req: &super::spanner::RollbackRequest) -> ::grpcio::Result<super::empty::Empty> {
         self.rollback_opt(req, ::grpcio::CallOption::default())
     }
 
-    pub fn rollback_async_opt(
-        &self,
-        req: &super::spanner::RollbackRequest,
-        opt: ::grpcio::CallOption,
-    ) -> ::grpcio::Result<::grpcio::ClientUnaryReceiver<super::empty::Empty>> {
-        self.client
-            .unary_call_async(&METHOD_SPANNER_ROLLBACK, req, opt)
-    }
-
-    pub fn rollback_async(
-        &self,
-        req: &super::spanner::RollbackRequest,
-    ) -> ::grpcio::Result<::grpcio::ClientUnaryReceiver<super::empty::Empty>> {
+    pub fn rollback_async_opt(&self, req: &super::spanner::RollbackRequest, opt: ::grpcio::CallOption) -> ::grpcio::Result<::grpcio::ClientUnaryReceiver<super::empty::Empty>> {
+        self.client.unary_call_async(&METHOD_SPANNER_ROLLBACK, req, opt)
+    }
+
+    pub fn rollback_async(&self, req: &super::spanner::RollbackRequest) -> ::grpcio::Result<::grpcio::ClientUnaryReceiver<super::empty::Empty>> {
         self.rollback_async_opt(req, ::grpcio::CallOption::default())
     }
 
-    pub fn partition_query_opt(
-        &self,
-        req: &super::spanner::PartitionQueryRequest,
-        opt: ::grpcio::CallOption,
-    ) -> ::grpcio::Result<super::spanner::PartitionResponse> {
-        self.client
-            .unary_call(&METHOD_SPANNER_PARTITION_QUERY, req, opt)
-    }
-
-    pub fn partition_query(
-        &self,
-        req: &super::spanner::PartitionQueryRequest,
-    ) -> ::grpcio::Result<super::spanner::PartitionResponse> {
+    pub fn partition_query_opt(&self, req: &super::spanner::PartitionQueryRequest, opt: ::grpcio::CallOption) -> ::grpcio::Result<super::spanner::PartitionResponse> {
+        self.client.unary_call(&METHOD_SPANNER_PARTITION_QUERY, req, opt)
+    }
+
+    pub fn partition_query(&self, req: &super::spanner::PartitionQueryRequest) -> ::grpcio::Result<super::spanner::PartitionResponse> {
         self.partition_query_opt(req, ::grpcio::CallOption::default())
     }
 
-    pub fn partition_query_async_opt(
-        &self,
-        req: &super::spanner::PartitionQueryRequest,
-        opt: ::grpcio::CallOption,
-    ) -> ::grpcio::Result<::grpcio::ClientUnaryReceiver<super::spanner::PartitionResponse>> {
-        self.client
-            .unary_call_async(&METHOD_SPANNER_PARTITION_QUERY, req, opt)
-    }
-
-    pub fn partition_query_async(
-        &self,
-        req: &super::spanner::PartitionQueryRequest,
-    ) -> ::grpcio::Result<::grpcio::ClientUnaryReceiver<super::spanner::PartitionResponse>> {
+    pub fn partition_query_async_opt(&self, req: &super::spanner::PartitionQueryRequest, opt: ::grpcio::CallOption) -> ::grpcio::Result<::grpcio::ClientUnaryReceiver<super::spanner::PartitionResponse>> {
+        self.client.unary_call_async(&METHOD_SPANNER_PARTITION_QUERY, req, opt)
+    }
+
+    pub fn partition_query_async(&self, req: &super::spanner::PartitionQueryRequest) -> ::grpcio::Result<::grpcio::ClientUnaryReceiver<super::spanner::PartitionResponse>> {
         self.partition_query_async_opt(req, ::grpcio::CallOption::default())
     }
 
-    pub fn partition_read_opt(
-        &self,
-        req: &super::spanner::PartitionReadRequest,
-        opt: ::grpcio::CallOption,
-    ) -> ::grpcio::Result<super::spanner::PartitionResponse> {
-        self.client
-            .unary_call(&METHOD_SPANNER_PARTITION_READ, req, opt)
-    }
-
-    pub fn partition_read(
-        &self,
-        req: &super::spanner::PartitionReadRequest,
-    ) -> ::grpcio::Result<super::spanner::PartitionResponse> {
+    pub fn partition_read_opt(&self, req: &super::spanner::PartitionReadRequest, opt: ::grpcio::CallOption) -> ::grpcio::Result<super::spanner::PartitionResponse> {
+        self.client.unary_call(&METHOD_SPANNER_PARTITION_READ, req, opt)
+    }
+
+    pub fn partition_read(&self, req: &super::spanner::PartitionReadRequest) -> ::grpcio::Result<super::spanner::PartitionResponse> {
         self.partition_read_opt(req, ::grpcio::CallOption::default())
     }
 
-    pub fn partition_read_async_opt(
-        &self,
-        req: &super::spanner::PartitionReadRequest,
-        opt: ::grpcio::CallOption,
-    ) -> ::grpcio::Result<::grpcio::ClientUnaryReceiver<super::spanner::PartitionResponse>> {
-        self.client
-            .unary_call_async(&METHOD_SPANNER_PARTITION_READ, req, opt)
-    }
-
-    pub fn partition_read_async(
-        &self,
-        req: &super::spanner::PartitionReadRequest,
-    ) -> ::grpcio::Result<::grpcio::ClientUnaryReceiver<super::spanner::PartitionResponse>> {
+    pub fn partition_read_async_opt(&self, req: &super::spanner::PartitionReadRequest, opt: ::grpcio::CallOption) -> ::grpcio::Result<::grpcio::ClientUnaryReceiver<super::spanner::PartitionResponse>> {
+        self.client.unary_call_async(&METHOD_SPANNER_PARTITION_READ, req, opt)
+    }
+
+    pub fn partition_read_async(&self, req: &super::spanner::PartitionReadRequest) -> ::grpcio::Result<::grpcio::ClientUnaryReceiver<super::spanner::PartitionResponse>> {
         self.partition_read_async_opt(req, ::grpcio::CallOption::default())
     }
-    pub fn spawn<F>(&self, f: F)
-    where
-        F: ::futures::Future<Output = ()> + Send + 'static,
-    {
+    pub fn spawn<F>(&self, f: F) where F: ::futures::Future<Output = ()> + Send + 'static {
         self.client.spawn(f)
     }
 }
 
 pub trait Spanner {
-    fn create_session(
-        &mut self,
-        ctx: ::grpcio::RpcContext,
-        req: super::spanner::CreateSessionRequest,
-        sink: ::grpcio::UnarySink<super::spanner::Session>,
-    );
-    fn get_session(
-        &mut self,
-        ctx: ::grpcio::RpcContext,
-        req: super::spanner::GetSessionRequest,
-        sink: ::grpcio::UnarySink<super::spanner::Session>,
-    );
-    fn list_sessions(
-        &mut self,
-        ctx: ::grpcio::RpcContext,
-        req: super::spanner::ListSessionsRequest,
-        sink: ::grpcio::UnarySink<super::spanner::ListSessionsResponse>,
-    );
-    fn delete_session(
-        &mut self,
-        ctx: ::grpcio::RpcContext,
-        req: super::spanner::DeleteSessionRequest,
-        sink: ::grpcio::UnarySink<super::empty::Empty>,
-    );
-    fn execute_sql(
-        &mut self,
-        ctx: ::grpcio::RpcContext,
-        req: super::spanner::ExecuteSqlRequest,
-        sink: ::grpcio::UnarySink<super::result_set::ResultSet>,
-    );
-    fn execute_streaming_sql(
-        &mut self,
-        ctx: ::grpcio::RpcContext,
-        req: super::spanner::ExecuteSqlRequest,
-        sink: ::grpcio::ServerStreamingSink<super::result_set::PartialResultSet>,
-    );
-    fn read(
-        &mut self,
-        ctx: ::grpcio::RpcContext,
-        req: super::spanner::ReadRequest,
-        sink: ::grpcio::UnarySink<super::result_set::ResultSet>,
-    );
-    fn streaming_read(
-        &mut self,
-        ctx: ::grpcio::RpcContext,
-        req: super::spanner::ReadRequest,
-        sink: ::grpcio::ServerStreamingSink<super::result_set::PartialResultSet>,
-    );
-    fn begin_transaction(
-        &mut self,
-        ctx: ::grpcio::RpcContext,
-        req: super::spanner::BeginTransactionRequest,
-        sink: ::grpcio::UnarySink<super::transaction::Transaction>,
-    );
-    fn commit(
-        &mut self,
-        ctx: ::grpcio::RpcContext,
-        req: super::spanner::CommitRequest,
-        sink: ::grpcio::UnarySink<super::spanner::CommitResponse>,
-    );
-    fn rollback(
-        &mut self,
-        ctx: ::grpcio::RpcContext,
-        req: super::spanner::RollbackRequest,
-        sink: ::grpcio::UnarySink<super::empty::Empty>,
-    );
-    fn partition_query(
-        &mut self,
-        ctx: ::grpcio::RpcContext,
-        req: super::spanner::PartitionQueryRequest,
-        sink: ::grpcio::UnarySink<super::spanner::PartitionResponse>,
-    );
-    fn partition_read(
-        &mut self,
-        ctx: ::grpcio::RpcContext,
-        req: super::spanner::PartitionReadRequest,
-        sink: ::grpcio::UnarySink<super::spanner::PartitionResponse>,
-    );
+    fn create_session(&mut self, ctx: ::grpcio::RpcContext, req: super::spanner::CreateSessionRequest, sink: ::grpcio::UnarySink<super::spanner::Session>);
+    fn get_session(&mut self, ctx: ::grpcio::RpcContext, req: super::spanner::GetSessionRequest, sink: ::grpcio::UnarySink<super::spanner::Session>);
+    fn list_sessions(&mut self, ctx: ::grpcio::RpcContext, req: super::spanner::ListSessionsRequest, sink: ::grpcio::UnarySink<super::spanner::ListSessionsResponse>);
+    fn delete_session(&mut self, ctx: ::grpcio::RpcContext, req: super::spanner::DeleteSessionRequest, sink: ::grpcio::UnarySink<super::empty::Empty>);
+    fn execute_sql(&mut self, ctx: ::grpcio::RpcContext, req: super::spanner::ExecuteSqlRequest, sink: ::grpcio::UnarySink<super::result_set::ResultSet>);
+    fn execute_streaming_sql(&mut self, ctx: ::grpcio::RpcContext, req: super::spanner::ExecuteSqlRequest, sink: ::grpcio::ServerStreamingSink<super::result_set::PartialResultSet>);
+    fn read(&mut self, ctx: ::grpcio::RpcContext, req: super::spanner::ReadRequest, sink: ::grpcio::UnarySink<super::result_set::ResultSet>);
+    fn streaming_read(&mut self, ctx: ::grpcio::RpcContext, req: super::spanner::ReadRequest, sink: ::grpcio::ServerStreamingSink<super::result_set::PartialResultSet>);
+    fn begin_transaction(&mut self, ctx: ::grpcio::RpcContext, req: super::spanner::BeginTransactionRequest, sink: ::grpcio::UnarySink<super::transaction::Transaction>);
+    fn commit(&mut self, ctx: ::grpcio::RpcContext, req: super::spanner::CommitRequest, sink: ::grpcio::UnarySink<super::spanner::CommitResponse>);
+    fn rollback(&mut self, ctx: ::grpcio::RpcContext, req: super::spanner::RollbackRequest, sink: ::grpcio::UnarySink<super::empty::Empty>);
+    fn partition_query(&mut self, ctx: ::grpcio::RpcContext, req: super::spanner::PartitionQueryRequest, sink: ::grpcio::UnarySink<super::spanner::PartitionResponse>);
+    fn partition_read(&mut self, ctx: ::grpcio::RpcContext, req: super::spanner::PartitionReadRequest, sink: ::grpcio::UnarySink<super::spanner::PartitionResponse>);
 }
 
 pub fn create_spanner<S: Spanner + Send + Clone + 'static>(s: S) -> ::grpcio::Service {
@@ -734,24 +354,21 @@
         instance.execute_sql(ctx, req, resp)
     });
     let mut instance = s.clone();
-    builder = builder.add_server_streaming_handler(
-        &METHOD_SPANNER_EXECUTE_STREAMING_SQL,
-        move |ctx, req, resp| instance.execute_streaming_sql(ctx, req, resp),
-    );
+    builder = builder.add_server_streaming_handler(&METHOD_SPANNER_EXECUTE_STREAMING_SQL, move |ctx, req, resp| {
+        instance.execute_streaming_sql(ctx, req, resp)
+    });
     let mut instance = s.clone();
     builder = builder.add_unary_handler(&METHOD_SPANNER_READ, move |ctx, req, resp| {
         instance.read(ctx, req, resp)
     });
     let mut instance = s.clone();
-    builder = builder
-        .add_server_streaming_handler(&METHOD_SPANNER_STREAMING_READ, move |ctx, req, resp| {
-            instance.streaming_read(ctx, req, resp)
-        });
-    let mut instance = s.clone();
-    builder = builder
-        .add_unary_handler(&METHOD_SPANNER_BEGIN_TRANSACTION, move |ctx, req, resp| {
-            instance.begin_transaction(ctx, req, resp)
-        });
+    builder = builder.add_server_streaming_handler(&METHOD_SPANNER_STREAMING_READ, move |ctx, req, resp| {
+        instance.streaming_read(ctx, req, resp)
+    });
+    let mut instance = s.clone();
+    builder = builder.add_unary_handler(&METHOD_SPANNER_BEGIN_TRANSACTION, move |ctx, req, resp| {
+        instance.begin_transaction(ctx, req, resp)
+    });
     let mut instance = s.clone();
     builder = builder.add_unary_handler(&METHOD_SPANNER_COMMIT, move |ctx, req, resp| {
         instance.commit(ctx, req, resp)
