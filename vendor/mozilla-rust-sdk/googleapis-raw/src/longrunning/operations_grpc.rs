--- conflicted
+++ resolved
@@ -4,10 +4,7 @@
 // https://github.com/Manishearth/rust-clippy/issues/702
 #![allow(unknown_lints)]
 #![allow(clippy::all)]
-<<<<<<< HEAD
-=======
 
->>>>>>> bca8770f
 #![allow(box_pointers)]
 #![allow(dead_code)]
 #![allow(missing_docs)]
@@ -19,68 +16,32 @@
 #![allow(unused_imports)]
 #![allow(unused_results)]
 
-const METHOD_OPERATIONS_LIST_OPERATIONS: ::grpcio::Method<
-    super::operations::ListOperationsRequest,
-    super::operations::ListOperationsResponse,
-> = ::grpcio::Method {
+const METHOD_OPERATIONS_LIST_OPERATIONS: ::grpcio::Method<super::operations::ListOperationsRequest, super::operations::ListOperationsResponse> = ::grpcio::Method {
     ty: ::grpcio::MethodType::Unary,
     name: "/google.longrunning.Operations/ListOperations",
-    req_mar: ::grpcio::Marshaller {
-        ser: ::grpcio::pb_ser,
-        de: ::grpcio::pb_de,
-    },
-    resp_mar: ::grpcio::Marshaller {
-        ser: ::grpcio::pb_ser,
-        de: ::grpcio::pb_de,
-    },
+    req_mar: ::grpcio::Marshaller { ser: ::grpcio::pb_ser, de: ::grpcio::pb_de },
+    resp_mar: ::grpcio::Marshaller { ser: ::grpcio::pb_ser, de: ::grpcio::pb_de },
 };
 
-const METHOD_OPERATIONS_GET_OPERATION: ::grpcio::Method<
-    super::operations::GetOperationRequest,
-    super::operations::Operation,
-> = ::grpcio::Method {
+const METHOD_OPERATIONS_GET_OPERATION: ::grpcio::Method<super::operations::GetOperationRequest, super::operations::Operation> = ::grpcio::Method {
     ty: ::grpcio::MethodType::Unary,
     name: "/google.longrunning.Operations/GetOperation",
-    req_mar: ::grpcio::Marshaller {
-        ser: ::grpcio::pb_ser,
-        de: ::grpcio::pb_de,
-    },
-    resp_mar: ::grpcio::Marshaller {
-        ser: ::grpcio::pb_ser,
-        de: ::grpcio::pb_de,
-    },
+    req_mar: ::grpcio::Marshaller { ser: ::grpcio::pb_ser, de: ::grpcio::pb_de },
+    resp_mar: ::grpcio::Marshaller { ser: ::grpcio::pb_ser, de: ::grpcio::pb_de },
 };
 
-const METHOD_OPERATIONS_DELETE_OPERATION: ::grpcio::Method<
-    super::operations::DeleteOperationRequest,
-    super::empty::Empty,
-> = ::grpcio::Method {
+const METHOD_OPERATIONS_DELETE_OPERATION: ::grpcio::Method<super::operations::DeleteOperationRequest, super::empty::Empty> = ::grpcio::Method {
     ty: ::grpcio::MethodType::Unary,
     name: "/google.longrunning.Operations/DeleteOperation",
-    req_mar: ::grpcio::Marshaller {
-        ser: ::grpcio::pb_ser,
-        de: ::grpcio::pb_de,
-    },
-    resp_mar: ::grpcio::Marshaller {
-        ser: ::grpcio::pb_ser,
-        de: ::grpcio::pb_de,
-    },
+    req_mar: ::grpcio::Marshaller { ser: ::grpcio::pb_ser, de: ::grpcio::pb_de },
+    resp_mar: ::grpcio::Marshaller { ser: ::grpcio::pb_ser, de: ::grpcio::pb_de },
 };
 
-const METHOD_OPERATIONS_CANCEL_OPERATION: ::grpcio::Method<
-    super::operations::CancelOperationRequest,
-    super::empty::Empty,
-> = ::grpcio::Method {
+const METHOD_OPERATIONS_CANCEL_OPERATION: ::grpcio::Method<super::operations::CancelOperationRequest, super::empty::Empty> = ::grpcio::Method {
     ty: ::grpcio::MethodType::Unary,
     name: "/google.longrunning.Operations/CancelOperation",
-    req_mar: ::grpcio::Marshaller {
-        ser: ::grpcio::pb_ser,
-        de: ::grpcio::pb_de,
-    },
-    resp_mar: ::grpcio::Marshaller {
-        ser: ::grpcio::pb_ser,
-        de: ::grpcio::pb_de,
-    },
+    req_mar: ::grpcio::Marshaller { ser: ::grpcio::pb_ser, de: ::grpcio::pb_de },
+    resp_mar: ::grpcio::Marshaller { ser: ::grpcio::pb_ser, de: ::grpcio::pb_de },
 };
 
 #[derive(Clone)]
@@ -95,190 +56,98 @@
         }
     }
 
-    pub fn list_operations_opt(
-        &self,
-        req: &super::operations::ListOperationsRequest,
-        opt: ::grpcio::CallOption,
-    ) -> ::grpcio::Result<super::operations::ListOperationsResponse> {
-        self.client
-            .unary_call(&METHOD_OPERATIONS_LIST_OPERATIONS, req, opt)
+    pub fn list_operations_opt(&self, req: &super::operations::ListOperationsRequest, opt: ::grpcio::CallOption) -> ::grpcio::Result<super::operations::ListOperationsResponse> {
+        self.client.unary_call(&METHOD_OPERATIONS_LIST_OPERATIONS, req, opt)
     }
 
-    pub fn list_operations(
-        &self,
-        req: &super::operations::ListOperationsRequest,
-    ) -> ::grpcio::Result<super::operations::ListOperationsResponse> {
+    pub fn list_operations(&self, req: &super::operations::ListOperationsRequest) -> ::grpcio::Result<super::operations::ListOperationsResponse> {
         self.list_operations_opt(req, ::grpcio::CallOption::default())
     }
 
-    pub fn list_operations_async_opt(
-        &self,
-        req: &super::operations::ListOperationsRequest,
-        opt: ::grpcio::CallOption,
-    ) -> ::grpcio::Result<::grpcio::ClientUnaryReceiver<super::operations::ListOperationsResponse>>
-    {
-        self.client
-            .unary_call_async(&METHOD_OPERATIONS_LIST_OPERATIONS, req, opt)
+    pub fn list_operations_async_opt(&self, req: &super::operations::ListOperationsRequest, opt: ::grpcio::CallOption) -> ::grpcio::Result<::grpcio::ClientUnaryReceiver<super::operations::ListOperationsResponse>> {
+        self.client.unary_call_async(&METHOD_OPERATIONS_LIST_OPERATIONS, req, opt)
     }
 
-    pub fn list_operations_async(
-        &self,
-        req: &super::operations::ListOperationsRequest,
-    ) -> ::grpcio::Result<::grpcio::ClientUnaryReceiver<super::operations::ListOperationsResponse>>
-    {
+    pub fn list_operations_async(&self, req: &super::operations::ListOperationsRequest) -> ::grpcio::Result<::grpcio::ClientUnaryReceiver<super::operations::ListOperationsResponse>> {
         self.list_operations_async_opt(req, ::grpcio::CallOption::default())
     }
 
-    pub fn get_operation_opt(
-        &self,
-        req: &super::operations::GetOperationRequest,
-        opt: ::grpcio::CallOption,
-    ) -> ::grpcio::Result<super::operations::Operation> {
-        self.client
-            .unary_call(&METHOD_OPERATIONS_GET_OPERATION, req, opt)
+    pub fn get_operation_opt(&self, req: &super::operations::GetOperationRequest, opt: ::grpcio::CallOption) -> ::grpcio::Result<super::operations::Operation> {
+        self.client.unary_call(&METHOD_OPERATIONS_GET_OPERATION, req, opt)
     }
 
-    pub fn get_operation(
-        &self,
-        req: &super::operations::GetOperationRequest,
-    ) -> ::grpcio::Result<super::operations::Operation> {
+    pub fn get_operation(&self, req: &super::operations::GetOperationRequest) -> ::grpcio::Result<super::operations::Operation> {
         self.get_operation_opt(req, ::grpcio::CallOption::default())
     }
 
-    pub fn get_operation_async_opt(
-        &self,
-        req: &super::operations::GetOperationRequest,
-        opt: ::grpcio::CallOption,
-    ) -> ::grpcio::Result<::grpcio::ClientUnaryReceiver<super::operations::Operation>> {
-        self.client
-            .unary_call_async(&METHOD_OPERATIONS_GET_OPERATION, req, opt)
+    pub fn get_operation_async_opt(&self, req: &super::operations::GetOperationRequest, opt: ::grpcio::CallOption) -> ::grpcio::Result<::grpcio::ClientUnaryReceiver<super::operations::Operation>> {
+        self.client.unary_call_async(&METHOD_OPERATIONS_GET_OPERATION, req, opt)
     }
 
-    pub fn get_operation_async(
-        &self,
-        req: &super::operations::GetOperationRequest,
-    ) -> ::grpcio::Result<::grpcio::ClientUnaryReceiver<super::operations::Operation>> {
+    pub fn get_operation_async(&self, req: &super::operations::GetOperationRequest) -> ::grpcio::Result<::grpcio::ClientUnaryReceiver<super::operations::Operation>> {
         self.get_operation_async_opt(req, ::grpcio::CallOption::default())
     }
 
-    pub fn delete_operation_opt(
-        &self,
-        req: &super::operations::DeleteOperationRequest,
-        opt: ::grpcio::CallOption,
-    ) -> ::grpcio::Result<super::empty::Empty> {
-        self.client
-            .unary_call(&METHOD_OPERATIONS_DELETE_OPERATION, req, opt)
+    pub fn delete_operation_opt(&self, req: &super::operations::DeleteOperationRequest, opt: ::grpcio::CallOption) -> ::grpcio::Result<super::empty::Empty> {
+        self.client.unary_call(&METHOD_OPERATIONS_DELETE_OPERATION, req, opt)
     }
 
-    pub fn delete_operation(
-        &self,
-        req: &super::operations::DeleteOperationRequest,
-    ) -> ::grpcio::Result<super::empty::Empty> {
+    pub fn delete_operation(&self, req: &super::operations::DeleteOperationRequest) -> ::grpcio::Result<super::empty::Empty> {
         self.delete_operation_opt(req, ::grpcio::CallOption::default())
     }
 
-    pub fn delete_operation_async_opt(
-        &self,
-        req: &super::operations::DeleteOperationRequest,
-        opt: ::grpcio::CallOption,
-    ) -> ::grpcio::Result<::grpcio::ClientUnaryReceiver<super::empty::Empty>> {
-        self.client
-            .unary_call_async(&METHOD_OPERATIONS_DELETE_OPERATION, req, opt)
+    pub fn delete_operation_async_opt(&self, req: &super::operations::DeleteOperationRequest, opt: ::grpcio::CallOption) -> ::grpcio::Result<::grpcio::ClientUnaryReceiver<super::empty::Empty>> {
+        self.client.unary_call_async(&METHOD_OPERATIONS_DELETE_OPERATION, req, opt)
     }
 
-    pub fn delete_operation_async(
-        &self,
-        req: &super::operations::DeleteOperationRequest,
-    ) -> ::grpcio::Result<::grpcio::ClientUnaryReceiver<super::empty::Empty>> {
+    pub fn delete_operation_async(&self, req: &super::operations::DeleteOperationRequest) -> ::grpcio::Result<::grpcio::ClientUnaryReceiver<super::empty::Empty>> {
         self.delete_operation_async_opt(req, ::grpcio::CallOption::default())
     }
 
-    pub fn cancel_operation_opt(
-        &self,
-        req: &super::operations::CancelOperationRequest,
-        opt: ::grpcio::CallOption,
-    ) -> ::grpcio::Result<super::empty::Empty> {
-        self.client
-            .unary_call(&METHOD_OPERATIONS_CANCEL_OPERATION, req, opt)
+    pub fn cancel_operation_opt(&self, req: &super::operations::CancelOperationRequest, opt: ::grpcio::CallOption) -> ::grpcio::Result<super::empty::Empty> {
+        self.client.unary_call(&METHOD_OPERATIONS_CANCEL_OPERATION, req, opt)
     }
 
-    pub fn cancel_operation(
-        &self,
-        req: &super::operations::CancelOperationRequest,
-    ) -> ::grpcio::Result<super::empty::Empty> {
+    pub fn cancel_operation(&self, req: &super::operations::CancelOperationRequest) -> ::grpcio::Result<super::empty::Empty> {
         self.cancel_operation_opt(req, ::grpcio::CallOption::default())
     }
 
-    pub fn cancel_operation_async_opt(
-        &self,
-        req: &super::operations::CancelOperationRequest,
-        opt: ::grpcio::CallOption,
-    ) -> ::grpcio::Result<::grpcio::ClientUnaryReceiver<super::empty::Empty>> {
-        self.client
-            .unary_call_async(&METHOD_OPERATIONS_CANCEL_OPERATION, req, opt)
+    pub fn cancel_operation_async_opt(&self, req: &super::operations::CancelOperationRequest, opt: ::grpcio::CallOption) -> ::grpcio::Result<::grpcio::ClientUnaryReceiver<super::empty::Empty>> {
+        self.client.unary_call_async(&METHOD_OPERATIONS_CANCEL_OPERATION, req, opt)
     }
 
-    pub fn cancel_operation_async(
-        &self,
-        req: &super::operations::CancelOperationRequest,
-    ) -> ::grpcio::Result<::grpcio::ClientUnaryReceiver<super::empty::Empty>> {
+    pub fn cancel_operation_async(&self, req: &super::operations::CancelOperationRequest) -> ::grpcio::Result<::grpcio::ClientUnaryReceiver<super::empty::Empty>> {
         self.cancel_operation_async_opt(req, ::grpcio::CallOption::default())
     }
-    pub fn spawn<F>(&self, f: F)
-    where
-        F: ::futures::Future<Output = ()> + Send + 'static,
-    {
+    pub fn spawn<F>(&self, f: F) where F: ::futures::Future<Output = ()> + Send + 'static {
         self.client.spawn(f)
     }
 }
 
 pub trait Operations {
-    fn list_operations(
-        &mut self,
-        ctx: ::grpcio::RpcContext,
-        req: super::operations::ListOperationsRequest,
-        sink: ::grpcio::UnarySink<super::operations::ListOperationsResponse>,
-    );
-    fn get_operation(
-        &mut self,
-        ctx: ::grpcio::RpcContext,
-        req: super::operations::GetOperationRequest,
-        sink: ::grpcio::UnarySink<super::operations::Operation>,
-    );
-    fn delete_operation(
-        &mut self,
-        ctx: ::grpcio::RpcContext,
-        req: super::operations::DeleteOperationRequest,
-        sink: ::grpcio::UnarySink<super::empty::Empty>,
-    );
-    fn cancel_operation(
-        &mut self,
-        ctx: ::grpcio::RpcContext,
-        req: super::operations::CancelOperationRequest,
-        sink: ::grpcio::UnarySink<super::empty::Empty>,
-    );
+    fn list_operations(&mut self, ctx: ::grpcio::RpcContext, req: super::operations::ListOperationsRequest, sink: ::grpcio::UnarySink<super::operations::ListOperationsResponse>);
+    fn get_operation(&mut self, ctx: ::grpcio::RpcContext, req: super::operations::GetOperationRequest, sink: ::grpcio::UnarySink<super::operations::Operation>);
+    fn delete_operation(&mut self, ctx: ::grpcio::RpcContext, req: super::operations::DeleteOperationRequest, sink: ::grpcio::UnarySink<super::empty::Empty>);
+    fn cancel_operation(&mut self, ctx: ::grpcio::RpcContext, req: super::operations::CancelOperationRequest, sink: ::grpcio::UnarySink<super::empty::Empty>);
 }
 
 pub fn create_operations<S: Operations + Send + Clone + 'static>(s: S) -> ::grpcio::Service {
     let mut builder = ::grpcio::ServiceBuilder::new();
     let mut instance = s.clone();
-    builder = builder
-        .add_unary_handler(&METHOD_OPERATIONS_LIST_OPERATIONS, move |ctx, req, resp| {
-            instance.list_operations(ctx, req, resp)
-        });
+    builder = builder.add_unary_handler(&METHOD_OPERATIONS_LIST_OPERATIONS, move |ctx, req, resp| {
+        instance.list_operations(ctx, req, resp)
+    });
     let mut instance = s.clone();
     builder = builder.add_unary_handler(&METHOD_OPERATIONS_GET_OPERATION, move |ctx, req, resp| {
         instance.get_operation(ctx, req, resp)
     });
     let mut instance = s.clone();
-    builder = builder.add_unary_handler(
-        &METHOD_OPERATIONS_DELETE_OPERATION,
-        move |ctx, req, resp| instance.delete_operation(ctx, req, resp),
-    );
+    builder = builder.add_unary_handler(&METHOD_OPERATIONS_DELETE_OPERATION, move |ctx, req, resp| {
+        instance.delete_operation(ctx, req, resp)
+    });
     let mut instance = s;
-    builder = builder.add_unary_handler(
-        &METHOD_OPERATIONS_CANCEL_OPERATION,
-        move |ctx, req, resp| instance.cancel_operation(ctx, req, resp),
-    );
+    builder = builder.add_unary_handler(&METHOD_OPERATIONS_CANCEL_OPERATION, move |ctx, req, resp| {
+        instance.cancel_operation(ctx, req, resp)
+    });
     builder.build()
 }