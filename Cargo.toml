--- conflicted
+++ resolved
@@ -69,14 +69,9 @@
 slog-scope = "4.3"
 slog-stdlog = "4.1"
 slog-term = "2.6"
-<<<<<<< HEAD
-time = "^0.2.23"
+time = "^0.2.25"
 # pinning to 0.2.4 due to high number of dependencies (actix, bb8, deadpool, etc.)
 tokio = { version = "0.2.4", features = ["macros", "sync"] }
-=======
-time = "^0.2.25"
-tokio = { version = "1.0", features = ["macros", "sync", "rt"] }
->>>>>>> 2c9df386
 url = "2.1"
 urlencoding = "1.1"
 uuid = { version = "0.8.2", features = ["serde", "v4"] }
