--- conflicted
+++ resolved
@@ -26,12 +26,9 @@
 cadence = "0.20.0"
 chrono = "0.4"
 config = "0.10"
-<<<<<<< HEAD
+deadpool = "0.5.2"
 diesel = { version = "1.4.4", features = ["mysql", "r2d2", "numeric"] }
-=======
-deadpool = "0.5.2"
 diesel = { version = "1.4.4", features = ["mysql", "r2d2"] }
->>>>>>> b5d8fd7f
 diesel_logger = "0.1.1"
 diesel_migrations = { version = "1.4.0", features = ["mysql"] }
 docopt = "1.1.0"
