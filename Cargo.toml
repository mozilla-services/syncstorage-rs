--- conflicted
+++ resolved
@@ -44,17 +44,10 @@
 pyo3 = "0.12.1"
 hawk = "3.2"
 hostname = "0.3.1"
-<<<<<<< HEAD
-hkdf = "0.9.0"
-hmac = "0.9"
-jsonwebtoken = "7.2.0"
-log = { version = "0.4.8", features = ["max_level_info", "release_max_level_info"] }
-=======
 hkdf = "0.10"
 hmac = "0.10"
 jsonwebtoken = "7.2.0"
 log = { version = "0.4", features = ["max_level_info", "release_max_level_info"] }
->>>>>>> 0e30801d
 mime = "0.3"
 num_cpus = "1"
 # must match what's used by googleapis-raw
