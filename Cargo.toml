--- conflicted
+++ resolved
@@ -57,7 +57,6 @@
 validator = "0.8.0"
 validator_derive = "0.8.0"
 
-<<<<<<< HEAD
 google-spanner1 = "*"
 # This project intentionally uses an old version of Hyper. See
 # https://github.com/Byron/google-apis-rs/issues/173 for more
@@ -65,7 +64,6 @@
 hyper = "^0.10"
 hyper-rustls = "^0.6"
 yup-oauth2 = "^1.0"
-=======
+
 [features]
-db_test = []
->>>>>>> 9278c2fc
+db_test = []