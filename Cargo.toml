[package]
name = "syncstorage"
version = "0.5.8"
license = "MPL-2.0"
authors = [
  "Ben Bangert <ben@groovie.org>",
  "Phil Jenvey <pjenvey@underboss.org>",
  "Mozilla Services Engineering <services-engineering+code@mozilla.com>"
]
edition = "2018"
default-run = "syncstorage"

[profile.release]
# Enables line numbers in Sentry
debug = 1

[dependencies]
actix-http = "1"
actix-web = "2"
actix-rt = "1"
actix-cors = "0.2"
async-trait = "0.1.40"
base64 = "0.12"
bb8 = "0.4.1"
bytes = "0.5"
cadence = "0.20.0"
chrono = "0.4"
config = "0.10"
deadpool = "0.5.2"
diesel = { version = "1.4.4", features = ["mysql", "r2d2", "numeric"] }
diesel_logger = "0.1.1"
diesel_migrations = { version = "1.4.0", features = ["mysql"] }
docopt = "1.1.0"
env_logger = "0.7.1"
failure = "0.1.8"
futures = { version = "0.3", features = ["compat"] }
googleapis-raw = { version = "0", path = "vendor/mozilla-rust-sdk/googleapis-raw" }
# Some versions of OpenSSL 1.1.1 conflict with grpcio's built-in boringssl which can cause
# syncserver to either fail to either compile, or start. In those cases, try
# `cargo build --features grpcio/openssl ...`
grpcio = { version = "0.6.0" }
lazy_static = "1.4.0"
hawk = "3.2"
hostname = "0.3.1"
<<<<<<< HEAD
hkdf = "0.8.0"
hmac = "0.7"
log = { version = "0.4.8", features = ["max_level_trace", "release_max_level_info"] }
=======
hkdf = "0.9.0"
hmac = "0.9"
log = { version = "0.4.8", features = ["max_level_info", "release_max_level_info"] }
>>>>>>> 5ee49660
mime = "0.3"
num_cpus = "1"
# must match what's used by googleapis-raw
protobuf = "2.17.0"
rand = "0.7"
regex = "1.3"
sentry = { version = "0.20", features = ["with_curl_transport"] }
serde = "1.0"
serde_derive = "1.0"
serde_json = { version = "1.0", features = ["arbitrary_precision"] }
scheduled-thread-pool = "0.2"
sha2 = "0.9"
slog = { version = "2.5", features = ["max_level_info", "release_max_level_info", "dynamic-keys"] }
slog-async = "2.5"
slog-envlogger = "2.2.0"
slog-mozlog-json = "0.1"
slog-scope = "4.3"
slog-stdlog = "4.0"
slog-term = "2.6"
time = "0.2"
url = "2.1"
urlencoding = "1.1"
uuid = { version = "0.8.1", features = ["serde", "v4"] }
validator = "0.11"
validator_derive = "0.11"
woothee = "0.11"

[dev-dependencies]
tokio = { version = "0.2", features = ["macros"] }

[features]
no_auth = []

[[bin]]
name = "purge_ttl"<|MERGE_RESOLUTION|>--- conflicted
+++ resolved
@@ -27,7 +27,7 @@
 chrono = "0.4"
 config = "0.10"
 deadpool = "0.5.2"
-diesel = { version = "1.4.4", features = ["mysql", "r2d2", "numeric"] }
+diesel = { version = "1.4.4", features = ["mysql", "r2d2"] }
 diesel_logger = "0.1.1"
 diesel_migrations = { version = "1.4.0", features = ["mysql"] }
 docopt = "1.1.0"
@@ -42,15 +42,9 @@
 lazy_static = "1.4.0"
 hawk = "3.2"
 hostname = "0.3.1"
-<<<<<<< HEAD
-hkdf = "0.8.0"
-hmac = "0.7"
-log = { version = "0.4.8", features = ["max_level_trace", "release_max_level_info"] }
-=======
 hkdf = "0.9.0"
 hmac = "0.9"
 log = { version = "0.4.8", features = ["max_level_info", "release_max_level_info"] }
->>>>>>> 5ee49660
 mime = "0.3"
 num_cpus = "1"
 # must match what's used by googleapis-raw
