--- conflicted
+++ resolved
@@ -47,27 +47,16 @@
 protobuf = "=2.25.2" # pin to 2.25.2 to prevent side updating
 rand = "0.8"
 regex = "1.4"
-<<<<<<< HEAD
 reqwest = { version = "0.12", default-features = false, features = [
   "rustls-tls",
 ] }
 sentry = { version = "0.32", default-features = false, features = [
-=======
-reqwest = { version = "0.11", default-features = false, features = [
-  "rustls-tls",
-] }
-sentry = { version = "0.31", default-features = false, features = [
->>>>>>> c3d74818
   "curl",
   "backtrace",
   "contexts",
   "debug-images",
 ] }
-<<<<<<< HEAD
 sentry-backtrace = "0.32"
-=======
-sentry-backtrace = "0.31"
->>>>>>> c3d74818
 serde = "1.0"
 serde_derive = "1.0"
 serde_json = { version = "1.0", features = ["arbitrary_precision"] }
